--- conflicted
+++ resolved
@@ -1,3124 +1,1164 @@
-<<<<<<< HEAD
-﻿# -*- coding: utf-8 -*-
-"""
-Tests for Materials
--------------------
-
-The module compares reflectivity, transmittivity, refraction index,
-absorption coefficient etc. with those calculated by XOP.
-
-Various material properties are compared with those calculated by XCrystal/XOP
-(also used by shadow for modeling crystal optics), XInpro/XOP and others.
-
-Find the corresponding scripts in `tests/raycing` directory.
-
-Reflectivity of Bragg crystals
-~~~~~~~~~~~~~~~~~~~~~~~~~~~~~~
-
-The small amplitude differences with XOP results are due
-to slight differences in Debye-Waller factor and/or tabulated values of the
-atomic scattering factors. The phase difference between s- and p-polarized
-rays (calculated by xrt, cyan line, right Y axis) is not calculated by the
-XOP programs and therefore is given without comparison.
-
-+-------+--------------------+------------------+-------------------+
-|       |      α = -5°       |    symmetric     |       α = 5°      |
-+=======+====================+==================+===================+
-| thick | |bSi111_thick_-5|  | |bSi111_thick_0| | |bSi111_thick_5|  |
-|       | |bSi333_thick_-5|  | |bSi333_thick_0| | |bSi333_thick_5|  |
-+-------+--------------------+------------------+-------------------+
-| 100 µm|   |bSi111_100_-5|  |  |bSi111_100_0|  |  |bSi111_100_5|   |
-|       |   |bSi333_100_-5|  |  |bSi333_100_0|  |  |bSi333_100_5|   |
-+-------+--------------------+------------------+-------------------+
-| 7 µm  |   |bSi111_007_-5|  |  |bSi111_007_0|  |  |bSi111_007_5|   |
-|       |   |bSi333_007_-5|  |  |bSi333_007_0|  |  |bSi333_007_5|   |
-+-------+--------------------+------------------+-------------------+
-
-.. |bSi111_thick_-5| imagezoom:: _images/bSi111_thick_-5.*
-.. |bSi111_thick_0| imagezoom:: _images/bSi111_thick_0.*
-.. |bSi111_thick_5| imagezoom:: _images/bSi111_thick_5.*
-   :loc: upper-right-corner
-.. |bSi111_100_-5| imagezoom:: _images/bSi111_100mum_-5.*
-.. |bSi111_100_0| imagezoom:: _images/bSi111_100mum_0.*
-.. |bSi111_100_5| imagezoom:: _images/bSi111_100mum_5.*
-   :loc: upper-right-corner
-.. |bSi111_007_-5| imagezoom:: _images/bSi111_007mum_-5.*
-.. |bSi111_007_0| imagezoom:: _images/bSi111_007mum_0.*
-.. |bSi111_007_5| imagezoom:: _images/bSi111_007mum_5.*
-   :loc: upper-right-corner
-
-.. |bSi333_thick_-5| imagezoom:: _images/bSi333_thick_-5.*
-.. |bSi333_thick_0| imagezoom:: _images/bSi333_thick_0.*
-.. |bSi333_thick_5| imagezoom:: _images/bSi333_thick_5.*
-   :loc: upper-right-corner
-.. |bSi333_100_-5| imagezoom:: _images/bSi333_100mum_-5.*
-.. |bSi333_100_0| imagezoom:: _images/bSi333_100mum_0.*
-.. |bSi333_100_5| imagezoom:: _images/bSi333_100mum_5.*
-   :loc: upper-right-corner
-.. |bSi333_007_-5| imagezoom:: _images/bSi333_007mum_-5.*
-.. |bSi333_007_0| imagezoom:: _images/bSi333_007mum_0.*
-.. |bSi333_007_5| imagezoom:: _images/bSi333_007mum_5.*
-   :loc: upper-right-corner
-
-Reflectivity of Laue crystals
-~~~~~~~~~~~~~~~~~~~~~~~~~~~~~
-
-The small amplitude differences with XOP results are due
-to slight differences in Debye-Waller factor and/or tabulated values of the
-atomic scattering factors. The phase difference between s- and p-polarized
-rays (calculated by xrt, cyan line, right Y axis) is not calculated by the
-XOP programs and therefore is given without comparison.
-
-+-------+--------------------+------------------+-------------------+
-|       |      α = -5°       |    symmetric     |       α = 5°      |
-+=======+====================+==================+===================+
-| 100 µm|   |lSi111_100_-5|  |  |lSi111_100_0|  |  |lSi111_100_5|   |
-|       |   |lSi333_100_-5|  |  |lSi333_100_0|  |  |lSi333_100_5|   |
-+-------+--------------------+------------------+-------------------+
-| 7 µm  |   |lSi111_007_-5|  |  |lSi111_007_0|  |  |lSi111_007_5|   |
-|       |   |lSi333_007_-5|  |  |lSi333_007_0|  |  |lSi333_007_5|   |
-+-------+--------------------+------------------+-------------------+
-
-.. |lSi111_100_-5| imagezoom:: _images/lSi111_100mum_-5.*
-.. |lSi111_100_0| imagezoom:: _images/lSi111_100mum_0.*
-.. |lSi111_100_5| imagezoom:: _images/lSi111_100mum_5.*
-   :loc: upper-right-corner
-.. |lSi111_007_-5| imagezoom:: _images/lSi111_007mum_-5.*
-.. |lSi111_007_0| imagezoom:: _images/lSi111_007mum_0.*
-.. |lSi111_007_5| imagezoom:: _images/lSi111_007mum_5.*
-   :loc: upper-right-corner
-
-.. |lSi333_100_-5| imagezoom:: _images/lSi333_100mum_-5.*
-.. |lSi333_100_0| imagezoom:: _images/lSi333_100mum_0.*
-.. |lSi333_100_5| imagezoom:: _images/lSi333_100mum_5.*
-   :loc: upper-right-corner
-.. |lSi333_007_-5| imagezoom:: _images/lSi333_007mum_-5.*
-.. |lSi333_007_0| imagezoom:: _images/lSi333_007mum_0.*
-.. |lSi333_007_5| imagezoom:: _images/lSi333_007mum_5.*
-   :loc: upper-right-corner
-
-.. _transmittivity_Bragg:
-
-Transmittivity of Bragg crystals
-~~~~~~~~~~~~~~~~~~~~~~~~~~~~~~~~
-
-The curves are basically equal only for the symmetric case. Both
-XCrystal/XOP and XInpro/XOP are different for asymmetric crystals, when they
-give too low or too high (>1) transmittivity. This is because they refer to
-intencities, not flux and therefore cannot be directly applied to rays in
-ray tracing.
-
-+-------+--------------------+-------------------+--------------------+
-|       |      α = -5°       |     symmetric     |        α = 5°      |
-+=======+====================+===================+====================+
-| 100 µm|  |btSi111_100_-5|  |  |btSi111_100_0|  |  |btSi111_100_5|   |
-|       |  |btSi333_100_-5|  |  |btSi333_100_0|  |  |btSi333_100_5|   |
-+-------+--------------------+-------------------+--------------------+
-| 7 µm  |  |btSi111_007_-5|  |  |btSi111_007_0|  |  |btSi111_007_5|   |
-|       |  |btSi333_007_-5|  |  |btSi333_007_0|  |  |btSi333_007_5|   |
-+-------+--------------------+-------------------+--------------------+
-
-.. |btSi111_100_-5| imagezoom:: _images/btSi111_100mum_-5.*
-.. |btSi111_100_0| imagezoom:: _images/btSi111_100mum_0.*
-.. |btSi111_100_5| imagezoom:: _images/btSi111_100mum_5.*
-   :loc: upper-right-corner
-.. |btSi111_007_-5| imagezoom:: _images/btSi111_007mum_-5.*
-.. |btSi111_007_0| imagezoom:: _images/btSi111_007mum_0.*
-.. |btSi111_007_5| imagezoom:: _images/btSi111_007mum_5.*
-   :loc: upper-right-corner
-
-.. |btSi333_100_-5| imagezoom:: _images/btSi333_100mum_-5.*
-.. |btSi333_100_0| imagezoom:: _images/btSi333_100mum_0.*
-.. |btSi333_100_5| imagezoom:: _images/btSi333_100mum_5.*
-   :loc: upper-right-corner
-.. |btSi333_007_-5| imagezoom:: _images/btSi333_007mum_-5.*
-.. |btSi333_007_0| imagezoom:: _images/btSi333_007mum_0.*
-.. |btSi333_007_5| imagezoom:: _images/btSi333_007mum_5.*
-   :loc: upper-right-corner
-
-Transmittivity of Laue crystals
-~~~~~~~~~~~~~~~~~~~~~~~~~~~~~~~
-
-The curves are basically equal only for the symmetric case and only with
-XInpro/XOP results. XInpro/XOP is wrong for asymmetric crystals, when it
-gives too low or too high (>1) transmittivity. As seen, XCrystal/XOP is
-essentially different and wrong with Laue transmittivity.
-
-+-------+--------------------+-------------------+--------------------+
-|       |      α = -5°       |    symmetric      |        α = 5°      |
-+=======+====================+===================+====================+
-| 100 µm|  |ltSi111_100_-5|  |  |ltSi111_100_0|  |  |ltSi111_100_5|   |
-|       |  |ltSi333_100_-5|  |  |ltSi333_100_0|  |  |ltSi333_100_5|   |
-+-------+--------------------+-------------------+--------------------+
-| 7 µm  |  |ltSi111_007_-5|  |  |ltSi111_007_0|  |  |ltSi111_007_5|   |
-|       |  |ltSi333_007_-5|  |  |ltSi333_007_0|  |  |ltSi333_007_5|   |
-+-------+--------------------+-------------------+--------------------+
-
-.. |ltSi111_100_-5| imagezoom:: _images/ltSi111_100mum_-5.*
-.. |ltSi111_100_0| imagezoom:: _images/ltSi111_100mum_0.*
-.. |ltSi111_100_5| imagezoom:: _images/ltSi111_100mum_5.*
-   :loc: upper-right-corner
-.. |ltSi111_007_-5| imagezoom:: _images/ltSi111_007mum_-5.*
-.. |ltSi111_007_0| imagezoom:: _images/ltSi111_007mum_0.*
-.. |ltSi111_007_5| imagezoom:: _images/ltSi111_007mum_5.*
-   :loc: upper-right-corner
-
-.. |ltSi333_100_-5| imagezoom:: _images/ltSi333_100mum_-5.*
-.. |ltSi333_100_0| imagezoom:: _images/ltSi333_100mum_0.*
-.. |ltSi333_100_5| imagezoom:: _images/ltSi333_100mum_5.*
-   :loc: upper-right-corner
-.. |ltSi333_007_-5| imagezoom:: _images/ltSi333_007mum_-5.*
-.. |ltSi333_007_0| imagezoom:: _images/ltSi333_007mum_0.*
-.. |ltSi333_007_5| imagezoom:: _images/ltSi333_007mum_5.*
-   :loc: upper-right-corner
-
-.. _tests_mosaic:
-
-Reflectivity of mosaic crystals
-~~~~~~~~~~~~~~~~~~~~~~~~~~~~~~~
-
-These tests implement the diffraction setup from [SanchezDelRioMosaic]_, Fig.
-4. In our case, the source has a finite energy band to demonstrate the energy
-dispersion effect in parafocusing (cf. Figs. 5 and 6 ibid).
-
-.. imagezoom:: _images/MosaicGraphite002-screenA.*
-.. imagezoom:: _images/MosaicGraphite002-screenB.*
-
-The penetration depth distribution should be compared with Fig 7 ibid.
-
-.. imagezoom:: _images/MosaicGraphite002-Z.*
-
-The reflectivity curves are compared with those by XCrystal/XOP [XOP]_. The
-small differences are primarily due to small differences in the tabulations of
-the scattering factors. We use the one by Chantler [Chantler]_.
-
-.. imagezoom:: _images/MosaicGraphite002-ReflectivityS.*
-
-Mirror reflectivity
-~~~~~~~~~~~~~~~~~~~
-
-The small amplitude differences with XOP are due
-to slight differences in tabulated values of the atomic scattering factors.
-The phase difference between s- and p-polarized rays (calculated by xrt,
-cyan line, right Y axis) is not calculated by the XOP programs and
-therefore is given without comparison.
-
-.. imagezoom:: _images/MirrorReflSi@0.5deg.*
-.. imagezoom:: _images/MirrorReflSiO2@0.5deg.*
-   :loc: upper-right-corner
-
-.. imagezoom:: _images/MirrorReflRh@2mrad.*
-.. imagezoom:: _images/MirrorReflPt@4mrad.*
-   :loc: upper-right-corner
-
-.. _multilayer_reflectivity:
-
-Slab, multilayer and coating reflectivity
-~~~~~~~~~~~~~~~~~~~~~~~~~~~~~~~~~~~~~~~~~
-
-Here, the phase difference between s- and p-polarized rays is given without
-comparison.
-
-.. imagezoom:: _images/SlabReflW.*
-.. imagezoom:: _images/MultilayerSiW.*
-   :loc: upper-right-corner
-
-.. imagezoom:: _images/MultilayerSiW-graded.*
-.. imagezoom:: _images/MultilayerSiWCXRO_id0.*
-   :loc: upper-right-corner
-
-.. imagezoom:: _images/MultilayerSiWCXRO_id6.*
-.. imagezoom:: _images/MirrorRefl30nmRhOnSi_4mrad_RMSroughness2nm.*
-   :loc: upper-right-corner
-
-.. imagezoom:: _images/MirrorRefl20nmDiamondOnQuartz_0.2deg_RMSroughness1nm.*
-
-.. _tests_ml_tran:
-
-.. note::
-
-    At low energy, the result strongly depends on the used tabulation.
-    'xrt-Henke' below overplots the curves calculated by Mlayer and REFLEC that
-    use the tabulation by Henke. 'xrt-Chantler' is significantly different.
-
-.. note::
-
-    Mlayer/XOP does not calculate multilayers in transmission.
-
-.. imagezoom:: _images/MultilayerScCr.*
-.. imagezoom:: _images/MultilayerScCr-transmitted.*
-   :loc: upper-right-corner
-
-Transmittivity of materials
-~~~~~~~~~~~~~~~~~~~~~~~~~~~
-
-The small amplitude differences with XOP are due
-to slight differences in tabulated values of the atomic scattering factors.
-
-.. imagezoom:: _images/TransmDiamond.*
-
-Absorption of materials
-~~~~~~~~~~~~~~~~~~~~~~~
-
-The deviations at low energies due to differences in tabulated values of the
-atomic scattering factors.
-
-.. imagezoom:: _images/AbsorptionBe.*
-.. imagezoom:: _images/AbsorptionNi.*
-   :loc: upper-right-corner
-
-.. imagezoom:: _images/AbsorptionAu.*
-
-"""
-__author__ = "Konstantin Klementiev"
-__date__ = "12 Mar 2014"
-
-import math
-#import cmath
-import numpy as np
-import matplotlib as mpl
-mpl.rcParams['backend'] = 'Qt5Agg'
-import matplotlib.pyplot as plt
-from matplotlib.legend_handler import HandlerBase
-import pickle
-
-import os, sys; sys.path.append(os.path.join('..', '..'))  # analysis:ignore
-import xrt.backends.raycing.materials as rm
-import xrt.backends.raycing as raycing
-from xrt.backends.raycing.pyTTE_x import TakagiTaupin, TTcrystal, TTscan, Quantity
-
-raycing._VERBOSITY_ = 1000
-
-
-class BlackLineObjectsHandler(HandlerBase):
-    def create_artists(self, legend, orig_handle,
-                       x0, y0, width, height, fontsize, trans):
-        l1 = plt.Line2D([x0, x0+width], [0.5*height, 0.5*height],
-                        linestyle=orig_handle[0].get_linestyle(), color='k')
-        return [l1]
-
-
-class TwoLineObjectsHandler(HandlerBase):
-    def create_artists(self, legend, orig_handle,
-                       x0, y0, width, height, fontsize, trans):
-        l1 = plt.Line2D([x0, x0+width], [0.7*height, 0.7*height],
-                        linestyle=orig_handle[0].get_linestyle(),
-                        color=orig_handle[0].get_color())
-        if orig_handle[1]:
-            l2 = plt.Line2D([x0, x0+width], [0.3*height, 0.3*height],
-                            linestyle=orig_handle[1].get_linestyle(),
-                            color=orig_handle[1].get_color())
-            return [l1, l2]
-        else:
-            return [l1]
-
-
-class TwoScatterObjectsHandler(HandlerBase):
-    def create_artists(self, legend, orig_handle,
-                       x0, y0, width, height, fontsize, trans):
-        l1 = plt.Line2D([x0+0.2*width], [0.5*height],
-                        marker=orig_handle[0].get_paths()[0],
-                        color=orig_handle[0].get_edgecolors()[0],
-                        markerfacecolor='none')
-        l2 = plt.Line2D([x0+0.8*width], [0.5*height],
-                        marker=orig_handle[1].get_paths()[0],
-                        color=orig_handle[1].get_edgecolors()[0],
-                        markerfacecolor='none')
-        return [l1, l2]
-
-
-def compare_rocking_curves(hkl, t=None, geom='Bragg reflected', factDW=1.,
-                           legendPos1=4, legendPos2=1):
-    """A comparison subroutine used in the module test suit."""
-    def for_one_alpha(crystal, alphaDeg, hkl):
-        alpha = math.radians(alphaDeg)
-        s0 = (np.zeros_like(theta), np.cos(theta+alpha), -np.sin(theta+alpha))
-        sh = (np.zeros_like(theta), np.cos(theta-alpha), np.sin(theta-alpha))
-        if geom.startswith('Bragg'):
-            n = (0, 0, 1)  # outward surface normal
-        else:
-            n = (0, -1, 0)  # outward surface normal
-        hn = (0, math.sin(alpha), math.cos(alpha))  # outward Bragg normal
-        gamma0 = sum(i*j for i, j in zip(n, s0))
-        gammah = sum(i*j for i, j in zip(n, sh))
-        hns0 = sum(i*j for i, j in zip(hn, s0))
-
-        fig = plt.figure(figsize=(8, 6), dpi=100)
-        fig.subplots_adjust(right=0.88)
-        ax = fig.add_subplot(111)
-
-#        curS, curP = crystal.get_amplitude_Authie(E, gamma0, gammah, hns0)
-#        p5, = ax.plot((theta - thetaCenter) * convFactor, abs(curS)**2, '-g')
-#        p6, = ax.plot((theta - thetaCenter) * convFactor, abs(curP)**2, '--g')
-        curS, curP = crystal.get_amplitude(E, gamma0, gammah, hns0)
-# phases:
-        ax2 = ax.twinx()
-        ax2.set_ylabel(r'$\phi_s - \phi_p$', color='c')
-        phi = np.unwrap(np.angle(curS * curP.conj()))
-        p9, = ax2.plot((theta-thetaCenter) * convFactor, phi, 'c', lw=1,
-                       yunits=math.pi, zorder=0)
-        formatter = mpl.ticker.FormatStrFormatter('%g' + r'$ \pi$')
-        ax2.yaxis.set_major_formatter(formatter)
-        for tl in ax2.get_yticklabels():
-            tl.set_color('c')
-
-        if t is not None:
-            tt = u', t={0:.0f}µm'.format(t * 1e3)
-            tname = '{0:03d}mum'.format(int(t * 1e3))
-        else:
-            tt = ' thick'
-            tname = 'thick'
-        if geom.startswith('Bragg'):
-            geomPrefix = 'b'
-        else:
-            geomPrefix = 'l'
-        if geom.endswith('transmitted'):
-            geomPrefix += 't'
-        fig.suptitle(r'{0} Si{1}, $\alpha={2:.1f}^\circ${3}'.format(geom,
-                     hkl, alphaDeg, tt), fontsize=16)
-
-        path = os.path.join('', 'XOP-RockingCurves') + os.sep
-        x, R2s = np.loadtxt("{0}{1}Si{2}_{3}_{4:-.0f}_s.xc.gz".format(path,
-                            geomPrefix, hkl, tname, alphaDeg), unpack=True)
-        p1, = ax.plot(x, R2s, '-k', label='s XCrystal')
-        x, R2p = np.loadtxt("{0}{1}Si{2}_{3}_{4:-.0f}_p.xc.gz".format(path,
-                            geomPrefix, hkl, tname, alphaDeg), unpack=True)
-        p2, = ax.plot(x, R2p, '--k', label='p XCrystal')
-
-        x, R2s = np.loadtxt("{0}{1}Si{2}_{3}_{4:-.0f}_s.xin.gz".format(path,
-                            geomPrefix, hkl, tname, alphaDeg), unpack=True)
-        p3, = ax.plot(x, R2s, '-b', label='s XInpro')
-        x, R2p = np.loadtxt("{0}{1}Si{2}_{3}_{4:-.0f}_p.xin.gz".format(path,
-                            geomPrefix, hkl, tname, alphaDeg), unpack=True)
-        p4, = ax.plot(x, R2p, '--b', label='p XInpro')
-
-        p7, = ax.plot((theta - thetaCenter) * convFactor, abs(curS)**2, '-r')
-        p8, = ax.plot((theta - thetaCenter) * convFactor, abs(curP)**2, '--r')
-        ax.set_xlabel(r'$\theta-\theta_B$ (arcsec)')
-        if geom.endswith('transmitted'):
-            ax.set_ylabel('transmittivity')
-        else:
-            ax.set_ylabel('reflectivity')
-        ax.set_xlim([dtheta[0] * convFactor, dtheta[-1] * convFactor])
-#upper right	1
-#upper left	2
-#lower left	3
-#lower right	4
-#right   	5
-#center left	6
-#center right	7
-#lower center	8
-#upper center	9
-#center         10
-        l1 = ax2.legend([p1, p2], ['s', 'p'], loc=legendPos1)
-#        ax.legend([p1, p3, p5, p7], ['XCrystal/XOP', 'XInpro/XOP',
-#        'pxrt-Authier', 'pxrt-Bel&Dm'], loc=1)
-        ax2.legend([p1, p3, p7], ['XCrystal/XOP', 'XInpro/XOP', 'xrt'],
-                   loc=legendPos2)
-        ax2.add_artist(l1)
-
-        fname = '{0}Si{1}_{2}_{3:-.0f}'.format(
-            geomPrefix, hkl, tname, alphaDeg)
-        fig.savefig(fname + '.png')
-
-    E0 = 10000.
-    convFactor = 180 / math.pi * 3600.  # arcsec
-    if hkl == '111':  # Si111
-        if geom.startswith('Bragg'):
-            dtheta = np.linspace(0, 100, 400) * 1e-6
-        else:
-            dtheta = np.linspace(-50, 50, 400) * 1e-6
-        dSpacing = 3.13562
-        hklInd = 1, 1, 1
-    elif hkl == '333':  # Si333
-        if geom.startswith('Bragg'):
-            dtheta = np.linspace(0, 30, 400) * 1e-6
-        else:
-            dtheta = np.linspace(-15, 15, 400) * 1e-6
-        dSpacing = 3.13562 / 3
-        hklInd = 3, 3, 3
-
-    siCrystal = rm.CrystalDiamond(hklInd, dSpacing, t=t, geom=geom,
-                                  factDW=factDW)
-    thetaCenter = math.asin(rm.ch / (2*siCrystal.d*E0))
-
-    E = np.ones_like(dtheta) * E0
-    theta = dtheta + thetaCenter
-    for_one_alpha(siCrystal, 0., hkl)
-    for_one_alpha(siCrystal, -5., hkl)
-    for_one_alpha(siCrystal, 5., hkl)
-
-
-def compare_rocking_curves_bent(hkl, t=None, geom='Laue reflected', factDW=1.,
-                                legendPos1=4, legendPos2=1, Rcurvmm=None,
-                                alphas=[0]):
-    try:
-        import pyopencl as cl
-        os.environ['PYOPENCL_COMPILER_OUTPUT'] = '1'
-        isOpenCL = True
-    except ImportError:
-        isOpenCL = False
-
-    if isOpenCL:
-        import xrt.backends.raycing.myopencl as mcl
-        matCL = mcl.XRT_CL(r'materials.cl',
-#                           precisionOpenCL='float32',
-                           precisionOpenCL='float64',
-                           # targetOpenCL='CPU'
-                           )
-    else:
-        matCL = None
-
-    """A comparison subroutine used in the module test suit."""
-    def for_one_alpha(crystal, alphaDeg, hkl, t):
-        xcb_tt = True
-        xcb_pp = True
-
-        Rcurv=np.inf if Rcurvmm is None else Rcurvmm
-        if Rcurv==0:
-            Rcurv=np.inf
-        alpha = np.radians(alphaDeg)
-        s0 = (np.zeros_like(theta), np.cos(theta+alpha), -np.sin(theta+alpha))
-        sh = (np.zeros_like(theta), np.cos(theta-alpha), np.sin(theta-alpha))
-        if geom.startswith('Bragg'):
-            n = (0, 0, 1)  # outward surface normal
-        else:
-            n = (0, -1, 0)  # outward surface normal
-        hn = (0, np.sin(alpha), np.cos(alpha))  # outward Bragg normal
-        gamma0 = sum(i*j for i, j in zip(n, s0))
-        gammah = sum(i*j for i, j in zip(n, sh))
-        hns0 = sum(i*j for i, j in zip(hn, s0))
-
-        fig = plt.figure(figsize=(8, 6), dpi=100)
-        fig.subplots_adjust(right=0.88)
-        ax = fig.add_subplot(111)
-
-        curS, curP = crystal.get_amplitude(E, gamma0, gammah, hns0)
-        if geom.startswith('L'):
-            curSD, curPD = crystal.get_amplitude_pytte(E, gamma0, gammah, hns0,
-                                             ucl=matCL, alphaAsym=alpha,
-                                             Rcurvmm=Rcurv)
-        curSDpt, curPDpt = crystal.get_amplitude_pytte(E, gamma0, gammah, hns0,
-                                                       ucl=matCL, alphaAsym=alpha,
-                                                       Ry=Rcurv,
-                                                       tolerance=1e-6)
-
-# phases:
-#        ax2 = ax.twinx()
-#        ax2.set_ylabel(r'$\phi_s - \phi_p$', color='c')
-#        phi = np.unwrap(np.angle(curS * curP.conj()))
-#        phiD = np.unwrap(np.angle(curSD * curPD.conj()))
-#        p9, = ax2.plot((theta-thetaCenter) * convFactor, phi, 'c', lw=1,
-#                       yunits=math.pi, zorder=0)
-#        p10, = ax2.plot((theta-thetaCenter) * convFactor, -phiD, 'm', lw=1,
-#                        yunits=math.pi, zorder=0)
-#        formatter = mpl.ticker.FormatStrFormatter('%g' + r'$ \pi$')
-#        ax2.yaxis.set_major_formatter(formatter)
-#        for tl in ax2.get_yticklabels():
-#            tl.set_color('c')
-
-        if t is not None:
-            tt = u', t={0:.0f}µm'.format(t * 1e3)
-            tname = '{0:03d}mkm'.format(int(t * 1e3))
-            thickness = t
-        else:
-            tt = ' thick'
-            tname = 'thick'
-            thickness = 1.
-        if geom.startswith('Bragg'):
-            geomPrefix = 'b'
-        else:
-            geomPrefix = 'l'
-        if geom.endswith('transmitted'):
-            geomPrefix += 't'
-        if np.isinf(Rcurv):
-            fig.suptitle(r'{0} Si{1}, $\alpha={2:.1f}^\circ$, bending R=$\infty$, E={3:.0f}keV'.format(geom, # analysis:ignore
-                         hkl, alphaDeg, E0/1e3), fontsize=16)
-        else:
-            fig.suptitle(r'{0} Si{1}, $\alpha={2:.1f}^\circ$, bending R={3:.1f}m, E={4:.0f}keV'.format(geom, # analysis:ignore
-                         hkl, alphaDeg, Rcurv/1e3, E0/1e3), fontsize=16)
-
-        path = os.path.join('', 'XOP-RockingCurves-Bent') + os.sep
-        try:
-            if np.isinf(Rcurv) or alphaDeg == 0:
-                x, R2p, R2s = np.loadtxt(
-                    "{0}{1}Si{2}_E{3:-.0f}keV_t{4}_R{5:-.0f}m_a{6:-.0f}deg.xc.gz".format( # analysis:ignore
-                        path, geomPrefix, hkl, E0/1e3, tname, Rcurv/1e3, alphaDeg),
-                    unpack=True, usecols=(0, 2, 3))
-                p1, = ax.plot(x, R2s, '-k', label='s XCrystal', linewidth=2)
-    #            p2, = ax.plot(x, R2p, '--k', label='p XCrystal')
-
-            if xcb_tt:
-                x, R2s = np.loadtxt(
-                    "{0}{1}Si{2}_E{3:-.0f}keV_t{4}_R{5:-.0f}m_a{6:-.0f}deg_tt_sigma.xcb.gz".format( # analysis:ignore
-                        path, geomPrefix, hkl, E0/1e3, tname, Rcurv/1e3, alphaDeg),
-                    unpack=True, usecols=(0, 3))
-                p3t, = ax.plot(x*1e3, R2s, '-b', label='s XCrystal_Bent TT')
-                x, R2p = np.loadtxt(
-                    "{0}{1}Si{2}_E{3:-.0f}keV_t{4}_R{5:-.0f}m_a{6:-.0f}deg_tt_pi.xcb.gz".format( # analysis:ignore
-                        path, geomPrefix, hkl, E0/1e3, tname, Rcurv/1e3, alphaDeg),
-                    unpack=True, usecols=(0, 3))
-        #        p4, = ax.plot(x*1e3, R2p, '--b', label='p XCrystal_Bent TT')
-            if xcb_pp:
-                x, R2s = np.loadtxt(
-                    "{0}{1}Si{2}_E{3:-.0f}keV_t{4}_R{5:-.0f}m_a{6:-.0f}deg_pp_sigma.xcb.gz".format( # analysis:ignore
-                        path, geomPrefix, hkl, E0/1e3, tname, Rcurv/1e3, alphaDeg),
-                    unpack=True, usecols=(0, 7))
-                p3p, = ax.plot(x*1e3, R2s, '-c', label='s XCrystal_Bent PP')
-                x, R2p = np.loadtxt(
-                    "{0}{1}Si{2}_E{3:-.0f}keV_t{4}_R{5:-.0f}m_a{6:-.0f}deg_pp_pi.xcb.gz".format( # analysis:ignore
-                        path, geomPrefix, hkl, E0/1e3, tname, Rcurv/1e3, alphaDeg),
-                    unpack=True, usecols=(0, 7))
-        #        p4, = ax.plot(x*1e3, R2p, '--b', label='p XCrystal_Bent TT')
-        except:
-            pass
-#        if np.isinf(Rcurv) or alphaDeg == 0:
-        p7, = ax.plot((theta - thetaCenter) * convFactor,
-                      abs(curS)**2, '-r', linewidth=2)
-#            p8, = ax.plot((theta - thetaCenter) * convFactor,
-#                          abs(curP)**2, '-c', linewidth=2)
-        if geom.startswith('L'):
-            p11, = ax.plot((theta - thetaCenter) * convFactor,
-                           abs(curSD)**2, '--g', linewidth=2)
-    #        p12, = ax.plot((theta - thetaCenter) * convFactor,
-    #                       abs(curPD)**2, '--r')
-
-        p13, = ax.plot((theta - thetaCenter) * convFactor,
-                       abs(curSDpt)**2, 'm', linewidth=2)
-#        p14, = ax.plot((theta - thetaCenter) * convFactor,
-#                       abs(curPDpt)**2, '--r')
-
-        ax.set_xlabel(r'$\theta-\theta_B$ ($\mu$rad)')
-        if geom.endswith('transmitted'):
-            ax.set_ylabel('transmittivity')
-        else:
-            ax.set_ylabel('reflectivity')
-        ax.set_xlim([dtheta[0] * convFactor, dtheta[-1] * convFactor])
-
-        plotList = [p7, p13]
-        curveList = ['xrt perfect', 'xrt pyTTE']
-        if geom.startswith('L'):
-            plotList.append(p11)
-            curveList.append('xrt TT')
-
-        try:
-            if np.isinf(Rcurv) or alphaDeg == 0:
-                plotList.append(p1)
-                curveList.append('XCrystal')
-            if xcb_tt:
-                plotList.append(p3t)
-                curveList.append('XCrystal_Bent TT')
-            if xcb_pp:
-                plotList.append(p3p)
-                curveList.append('XCrystal_Bent PP')
-        except:
-            pass
-        legendPostmp = legendPos2 if alphaDeg > 0 else legendPos2+1
-        ax.legend(plotList, curveList, loc=legendPostmp)
-#        ax2.add_artist(l1)
-
-        fname = '{0}Si{1}_{2}_a{3:-.0f}_{4:-.2f}'.format(
-            geomPrefix, hkl, tname, alphaDeg, Rcurv/1e3)
-
-        fig.savefig(fname + '.png')
-
-    E0 = 50000. if geom.startswith('L') else 7000.
-#    convFactor = 180 / np.pi * 3600.  # arcsec
-    convFactor = 1e6
-    for alpha in alphas:
-        if hkl == '111':  # Si111
-            if geom.startswith('Bragg'):
-                dtheta = np.linspace(-200, 200, 1000) * 1e-6
-            else:
-                dtheta = np.linspace(-5-np.abs(alpha)*2*50e3/Rcurvmm,
-                                     5+np.abs(alpha)*2*50e3/Rcurvmm,
-                                     1000) * 1e-6
-            dSpacing = 3.13562
-            hklInd = 1, 1, 1
-        elif hkl == '333':  # Si333
-            if geom.startswith('Bragg'):
-                dtheta = np.linspace(-100, 100, 1000) * 1e-6
-            else:
-                dtheta = np.linspace(-2-np.abs(alpha)**1.2*50e3/Rcurvmm,
-                                     2+np.abs(alpha)**1.2*50e3/Rcurvmm,
-                                     1000) * 1e-6
-            dSpacing = 3.13562 / 3.
-            hklInd = 3, 3, 3
-
-#        siCrystal = rm.CrystalDiamond(hklInd, dSpacing, t=t, geom=geom,
-#                                      factDW=factDW)
-        siCrystal = rm.CrystalSi(hkl=hklInd, t=t, geom=geom, factDW=factDW)
-        thetaCenter = math.asin(rm.ch / (2*siCrystal.d*E0))
-
-        E = np.ones_like(dtheta) * E0
-        theta = dtheta + thetaCenter
-        for_one_alpha(siCrystal, alpha, hkl, t)
-
-def compare_crystal_bending(hkl, t=None, geom='Laue reflected', factDW=1.,
-                                legendPos1=4, legendPos2=1, Rcurvmm=[np.inf],
-                                alphas=[0]):
-    try:
-        import pyopencl as cl
-        os.environ['PYOPENCL_COMPILER_OUTPUT'] = '1'
-        isOpenCL = True
-    except ImportError:
-        isOpenCL = False
-
-    if isOpenCL:
-        import xrt.backends.raycing.myopencl as mcl
-        matCL = mcl.XRT_CL(r'materials.cl',
-                           precisionOpenCL='float32',
-#                           precisionOpenCL='float64',
-                           # targetOpenCL='CPU'
-                           )
-    else:
-        matCL = None
-
-
-    """A comparison subroutine used in the module test suit."""
-    def for_one_R(crystal, alphaDeg, hkl, t, R):
-
-        IPR = 0
-
-        Rcurv=np.inf if R is None else R
-        if Rcurv==0:
-            Rcurv=np.inf
-        alpha = np.radians(alphaDeg)
-        s0 = (np.zeros_like(theta), np.cos(theta+alpha), -np.sin(theta+alpha))
-        sh = (np.zeros_like(theta), np.cos(theta-alpha), np.sin(theta-alpha))
-        if geom.startswith('Bragg'):
-            n = (0, 0, 1)  # outward surface normal
-        else:
-            n = (0, -1, 0)  # outward surface normal
-        hn = (0, np.sin(alpha), np.cos(alpha))  # outward Bragg normal
-        gamma0 = sum(i*j for i, j in zip(n, s0))
-        gammah = sum(i*j for i, j in zip(n, sh))
-        hns0 = sum(i*j for i, j in zip(hn, s0))
-
-        fig = plt.figure(figsize=(8, 6), dpi=100)
-        fig.subplots_adjust(right=0.88)
-        ax = fig.add_subplot(111)
-
-        curS, curP = crystal.get_amplitude(E, gamma0, gammah, hns0)
-
-        curSDpt, curPDpt = crystal.get_amplitude_pytte(E, gamma0, gammah, hns0,
-                                                       ucl=matCL, alphaAsym=alpha,
-                                                       inPlaneRotation=Quantity(IPR, 'deg'),
-                                                       Ry=Rcurv)
-
-        pyTTE = True
-        if pyTTE:
-            geotag = 0 if geom.startswith('B') else np.pi*0.5
-#            print(Rcurv)
-            ttx = TTcrystal(crystal = 'Si', hkl=crystal.hkl, thickness = Quantity(t*1e3,'um'),
-                            debye_waller = 1, xrt_crystal=crystal, Rx=Quantity(Rcurv, 'mm'),
-                            in_plane_rotation = Quantity(IPR, 'deg'),
-                            asymmetry = Quantity(alpha+geotag, 'rad'))
-            tts = TTscan(constant=Quantity(E[0],'eV'),
-                         scan=Quantity(theta-thetaCenter, 'rad'),
-                         polarization='sigma')
-#            ttp = TTscan(constant=Quantity(E[0],'eV'),
-#                         scan=Quantity(theta-thetaCenter, 'rad'),
-#                         polarization='pi')
-
-            scan_tt_s=TakagiTaupin(ttx, tts)
-#            scan_tt_p=TakagiTaupin(ttx, ttp)
-
-            if __name__ == '__main__':
-                scan_vector, R, T, curSD = scan_tt_s.run()
-#                scan_vector, R, T, curPD = scan_tt_p.run()
-
-# phases:
-#        ax2 = ax.twinx()
-#        ax2.set_ylabel(r'$\phi_s - \phi_p$', color='c')
-#        phi = np.unwrap(np.angle(curS * curP.conj()))
-#        phiD = np.unwrap(np.angle(curSD * curPD.conj()))
-#        p9, = ax2.plot((theta-thetaCenter) * convFactor, phi, 'c', lw=1,
-#                       yunits=math.pi, zorder=0)
-#        p10, = ax2.plot((theta-thetaCenter) * convFactor, -phiD, 'm', lw=1,
-#                        yunits=math.pi, zorder=0)
-#        formatter = mpl.ticker.FormatStrFormatter('%g' + r'$ \pi$')
-#        ax2.yaxis.set_major_formatter(formatter)
-#        for tl in ax2.get_yticklabels():
-#            tl.set_color('c')
-
-        if t is not None:
-            tt = u', t={0:.0f}µm'.format(t * 1e3)
-            tname = '{0:03d}mkm'.format(int(t * 1e3))
-            thickness = t
-        else:
-            tt = ' thick'
-            tname = 'thick'
-            thickness = 1.
-        if geom.startswith('Bragg'):
-            geomPrefix = 'b'
-        else:
-            geomPrefix = 'l'
-
-        if np.isinf(Rcurv):
-            fig.suptitle(r'{0} Si{1}, $\alpha={2:.1f}^\circ$, bending R=$\infty$, E={3:.0f}keV'.format(geom, # analysis:ignore
-                         hkl, alphaDeg, E0/1e3), fontsize=16)
-        else:
-            fig.suptitle(r'{0} Si{1}, $\alpha={2:.1f}^\circ$, bending R={3:.1f}m, E={4:.0f}keV'.format(geom, # analysis:ignore
-                         hkl, alphaDeg, Rcurv/1e3, E0/1e3), fontsize=16)
-
-        p7, = ax.plot((theta - thetaCenter) * convFactor,
-                      abs(curS)**2, '-r', linewidth=2)
-#            p8, = ax.plot((theta - thetaCenter) * convFactor,
-#                          abs(curP)**2, '-c', linewidth=2)
-
-        if pyTTE:
-            p11, = ax.plot((theta - thetaCenter) * convFactor,
-                           abs(curSD)**2, 'g', linewidth=2)
-    #        p12, = ax.plot((theta - thetaCenter) * convFactor,
-    #                       abs(curPD)**2, '--r')
-
-        p13, = ax.plot((theta - thetaCenter) * convFactor,
-                       abs(curSDpt)**2, 'b', linewidth=2)
-#        p14, = ax.plot((theta - thetaCenter) * convFactor,
-#                       abs(curPDpt)**2, '--r')
-
-        ax.set_xlabel(r'$\theta-\theta_B$ ($\mu$rad)')
-        if geom.endswith('transmitted'):
-            ax.set_ylabel('transmittivity')
-        else:
-            ax.set_ylabel('reflectivity')
-        ax.set_xlim([dtheta[0] * convFactor, dtheta[-1] * convFactor])
-
-        plotList = [p7, p13]
-        curveList = ['xrt perfect', 'xrt pyTTE']
-        if pyTTE:
-            plotList.append(p11)
-            curveList.append('pyTTE')
-
-
-        legendPostmp = legendPos2 if alphaDeg > 0 else legendPos2+1
-        ax.legend(plotList, curveList, loc=legendPostmp)
-#        ax2.add_artist(l1)
-
-        fname = '{0}Si{1}_{2}_a{3:-.0f}_{4:-.2f}'.format(
-            geomPrefix, hkl, tname, alphaDeg, Rcurv/1e3)
-
-        fig.savefig(fname + '.png')
-
-    E0 = 30000. if geom.startswith('L') or hkl =='333' else 15000.
-#    convFactor = 180 / np.pi * 3600.  # arcsec
-    convFactor = 1e6
-    for radius in Rcurvmm:
-        if hkl == '111':  # Si111
-            if geom.startswith('Bragg'):
-                dtheta = np.linspace(min(-2e6/radius, -100), 100, 2000) * 1e-6
-            else:
-                dtheta = np.linspace(-150, 350, 2000) * 1e-6
-                #                dtheta = np.linspace(-5-np.abs(alphas[0])*2*50e3/radius,
-#                                     5+np.abs(alphas[0])*2*50e3/radius,
-#                                     1000) * 1e-6
-#            dSpacing = 3.13562
-            hklInd = 1, 1, 1
-        elif hkl == '333':  # Si333
-            if geom.startswith('Bragg'):
-                dtheta = np.linspace(-100, 100, 1000) * 1e-6
-            else:
-                dtheta = np.linspace(-2-np.abs(alphas[0])**1.2*50e3/radius,
-                                     2+np.abs(alphas[0])**1.2*50e3/radius,
-                                     1000) * 1e-6
-#            dSpacing = 3.13562 / 3.
-            hklInd = 3, 3, 3
-
-#        siCrystal = rm.CrystalDiamond(hklInd, dSpacing, t=t, geom=geom,
-#                                      factDW=factDW)
-        siCrystal = rm.CrystalSi(hkl=hklInd, t=t, geom=geom, factDW=factDW)
-        thetaCenter = math.asin(rm.ch / (2*siCrystal.d*E0))
-
-        E = np.ones_like(dtheta) * E0
-        theta = dtheta + thetaCenter
-        for_one_R(siCrystal, alphas[0], hkl, t, radius)
-
-
-def compare_Bragg_Laue(hkl, beamPath, factDW=1.):
-    """A comparison subroutine used in the module test suit."""
-    def for_one_alpha(alphaDeg, hkl):
-        alpha = math.radians(alphaDeg)
-        s0 = (np.zeros_like(theta), np.cos(theta+alpha), -np.sin(theta+alpha))
-        sh = (np.zeros_like(theta), np.cos(theta-alpha), np.sin(theta-alpha))
-
-#'Bragg':
-        n = (0, 0, 1)  # outward surface normal
-        hn = (0, math.sin(alpha), math.cos(alpha))  # outward Bragg normal
-        gamma0 = sum(i*j for i, j in zip(n, s0))
-        gammah = sum(i*j for i, j in zip(n, sh))
-        hns0 = sum(i*j for i, j in zip(hn, s0))
-        braggS, braggP = siBraggCrystal.get_amplitude(E, gamma0, gammah, hns0)
-#'Laue':
-        n = (0, -1, 0)  # outward surface normal
-        hn = (0, math.sin(alpha), math.cos(alpha))  # outward Bragg normal
-        gamma0 = sum(i*j for i, j in zip(n, s0))
-        gammah = sum(i*j for i, j in zip(n, sh))
-        hns0 = sum(i*j for i, j in zip(hn, s0))
-        laueS, laueP = siLaueCrystal.get_amplitude(E, gamma0, gammah, hns0)
-
-        fig = plt.figure(figsize=(8, 6), dpi=100)
-        ax = fig.add_subplot(111)
-
-# phases:
-        ax2 = ax.twinx()
-        ax2.set_ylabel(r'$\phi_s - \phi_p$', color='c')
-        phi = np.unwrap(np.angle(braggS * braggP.conj()))
-        p5, = ax2.plot((theta-thetaCenter) * convFactor, phi, '-c', lw=1,
-                       yunits=math.pi, zorder=0)
-        phi = np.unwrap(np.angle(laueS * laueP.conj()))
-        p6, = ax2.plot((theta-thetaCenter) * convFactor, phi, '-c.', lw=1,
-                       yunits=math.pi, zorder=0)
-        formatter = mpl.ticker.FormatStrFormatter('%g' + r'$ \pi$')
-        ax2.yaxis.set_major_formatter(formatter)
-        for tl in ax2.get_yticklabels():
-            tl.set_color('c')
-
-        fig.suptitle(r'Comparison of Bragg and Laue transmittivity for Si{0}'.
-                     format(hkl), fontsize=16)
-        p1, = ax.plot((theta-thetaCenter) * convFactor, abs(braggS)**2, '-r')
-        p2, = ax.plot((theta-thetaCenter) * convFactor, abs(braggP)**2, '-b')
-        p3, = ax.plot((theta-thetaCenter) * convFactor, abs(laueS)**2, '-r.')
-        p4, = ax.plot((theta-thetaCenter) * convFactor, abs(laueP)**2, '-b.')
-        ax.set_xlabel(r'$\theta-\theta_B$ (arcsec)')
-        ax.set_ylabel('transmittivity')
-
-#upper right	1
-#upper left	2
-#lower left	3
-#lower right	4
-#right   	5
-#center left	6
-#center right	7
-#lower center	8
-#upper center	9
-#center         10
-        l1 = ax.legend([p1, p2], ['s', 'p'], loc=3)
-        ax.legend([p1, p3], [u'Bragg t={0:.1f} µm'.format(
-            siBraggCrystal.t * 1e3), u'Laue t={0:.1f} µm'.format(
-            siLaueCrystal.t * 1e3)], loc=2)
-        ax.add_artist(l1)
-        ax.set_xlim([dtheta[0] * convFactor, dtheta[-1] * convFactor])
-
-        fname = r'BraggLaueTrSi{0}'.format(hkl)
-        fig.savefig(fname + '.png')
-
-    E0 = 10000.
-    convFactor = 180 / math.pi * 3600.  # arcsec
-    if hkl == '111':  # Si111
-        dtheta = np.linspace(-100, 100, 400) * 1e-6
-        dSpacing = 3.13562
-        hklInd = 1, 1, 1
-    elif hkl == '333':  # Si333
-        dtheta = np.linspace(-30, 30, 400) * 1e-6
-        dSpacing = 3.13562 / 3
-        hklInd = 3, 3, 3
-
-    thetaCenter = math.asin(rm.ch / (2*dSpacing*E0))
-    t = beamPath * math.sin(thetaCenter)
-    siBraggCrystal = rm.CrystalDiamond(hklInd, dSpacing, t=t,
-                                       geom='Bragg transmitted', factDW=factDW)
-    t = beamPath * math.cos(thetaCenter)
-    siLaueCrystal = rm.CrystalDiamond(hklInd, dSpacing, t=t,
-                                      geom='Laue transmitted', factDW=factDW)
-
-    E = np.ones_like(dtheta) * E0
-    theta = dtheta + thetaCenter
-    for_one_alpha(0., hkl)
-#    for_one_alpha(siCrystal, -5., hkl)
-#    for_one_alpha(siCrystal, 5., hkl)
-
-
-def compare_reflectivity():
-    """A comparison subroutine used in the module test suit."""
-    def for_one_material(stripe, refs, refp, theta, reprAngle):
-        fig = plt.figure(figsize=(8, 6), dpi=100)
-        fig.subplots_adjust(right=0.86)
-        ax = fig.add_subplot(111)
-        ax.set_xlabel('energy (eV)')
-        ax.set_ylabel('reflectivity')
-        ax.set_xlim(30, 5e4)
-        fig.suptitle(stripe.name + ' ' + reprAngle, fontsize=16)
-        x, R2s = np.loadtxt(refs, unpack=True)
-        p1, = ax.plot(x, R2s, '-k', label='s xf1f2')
-        x, R2s = np.loadtxt(refp, unpack=True)
-        p2, = ax.plot(x, R2s, '--k', label='p xf1f2')
-        refl = stripe.get_amplitude(E, math.sin(theta))
-        rs, rp = refl[0], refl[1]
-        p3, = ax.semilogx(E, abs(rs)**2, '-r')
-        p4, = ax.semilogx(E, abs(rp)**2, '--r')
-        l1 = ax.legend([p1, p2], ['s', 'p'], loc=3)
-        ax.legend([p1, p3], ['Xf1f2/XOP', 'xrt'], loc=6)
-        ax.add_artist(l1)
-# phases:
-        ax2 = ax.twinx()
-        ax2.set_ylabel(r'$\phi_s - \phi_p$', color='c')
-        phi = np.unwrap(np.angle(rs * rp.conj()))
-        p9, = ax2.plot(E, phi, 'c', lw=2, yunits=math.pi, zorder=0)
-        formatter = mpl.ticker.FormatStrFormatter('%g' + r'$ \pi$')
-        ax2.yaxis.set_major_formatter(formatter)
-        for tl in ax2.get_yticklabels():
-            tl.set_color('c')
-
-        fname = 'MirrorRefl' + stripe.name + "".join(reprAngle.split())
-        fig.savefig(fname + '.png')
-
-    dataDir = os.path.join('', 'XOP-Reflectivities')
-    E = np.logspace(1.+math.log10(3.), 4.+math.log10(5.), 500)
-    stripeSi = rm.Material('Si', rho=2.33)
-    for_one_material(stripeSi,
-                     os.path.join(dataDir, "Si05deg_s.xf1f2.gz"),
-                     os.path.join(dataDir, "Si05deg_p.xf1f2.gz"),
-                     math.radians(0.5), '@ 0.5 deg')
-    stripePt = rm.Material('Pt', rho=21.45)
-    for_one_material(stripePt,
-                     os.path.join(dataDir, "Pt4mrad_s.xf1f2.gz"),
-                     os.path.join(dataDir, "Pt4mrad_p.xf1f2.gz"),
-                     4e-3, '@ 4 mrad')
-    stripeSiO2 = rm.Material(('Si', 'O'), quantities=(1, 2), rho=2.2)
-    for_one_material(stripeSiO2,
-                     os.path.join(dataDir, "SiO205deg_s.xf1f2.gz"),
-                     os.path.join(dataDir, "SiO205deg_p.xf1f2.gz"),
-                     math.radians(0.5), '@ 0.5 deg')
-    stripeRh = rm.Material('Rh', rho=12.41)
-    for_one_material(stripeRh,
-                     os.path.join(dataDir, "Rh2mrad_s.xf1f2.gz"),
-                     os.path.join(dataDir, "Rh2mrad_p.xf1f2.gz"),
-                     2e-3, '@ 2 mrad')
-
-
-def compare_reflectivity_coated():
-    """A comparison subroutine used in the module test suit."""
-    def for_one_material(stripe, strOnly, refs, refp, theta, reprAngle):
-        fig = plt.figure(figsize=(8, 6), dpi=100)
-        fig.subplots_adjust(right=0.86)
-        ax = fig.add_subplot(111)
-        ax.set_xlabel('energy (keV)')
-        ax.set_ylabel('reflectivity')
-        # ax.set_xlim(100, 4e4)
-        ax.set_ylim(1e-7, 2)
-        fig.suptitle(stripe.name + ' ' + reprAngle, fontsize=16)
-        x, R2s = np.loadtxt(refs, unpack=True, skiprows=2, usecols=(0, 1))
-        p1, = ax.semilogy(x*1e-3, R2s, '-k', label='s CXRO')
-        x, R2s = np.loadtxt(refp, unpack=True, skiprows=2, usecols=(0, 1))
-        p2, = ax.semilogy(x*1e-3, R2s, '--k', label='p CXRO')
-        refl = stripe.get_amplitude(E, math.sin(theta))
-        rs, rp = refl[0], refl[1]
-        rs0, rp0 = strOnly.get_amplitude(E, math.sin(theta))[0:2]
-        p3, = ax.semilogy(E*1e-3, abs(rs)**2, '-r')
-        p4, = ax.semilogy(E*1e-3, abs(rp)**2, '--r')
-        p5, = ax.semilogy(E*1e-3, abs(rs0)**2, '-m')
-        p6, = ax.semilogy(E*1e-3, abs(rp0)**2, '--c')
-        l1 = ax.legend([p1, p2], ['s', 'p'], loc=3)
-        ax.legend([p1, p3, p5], ['CXRO', 'xrt', 'bulk coating'], loc=1)
-        ax.add_artist(l1)
-# phases:
-        ax2 = ax.twinx()
-        ax2.set_ylabel(r'$\phi_s - \phi_p$', color='c')
-        phi = np.unwrap(np.angle(rs * rp.conj()))
-        p9, = ax2.plot(E*1e-3, phi, 'c', lw=2, yunits=math.pi, zorder=0)
-        formatter = mpl.ticker.FormatStrFormatter('%g' + r'$ \pi$')
-        ax2.yaxis.set_major_formatter(formatter)
-        for tl in ax2.get_yticklabels():
-            tl.set_color('c')
-
-        ax2.set_zorder(-1)
-        ax.patch.set_visible(False)  # hide the 'canvas'
-
-        fname = 'MirrorRefl' + stripe.name + "".join(reprAngle.split())
-        fig.savefig(fname + '.png')
-
-    dataDir = os.path.join('', 'CXRO-Reflectivities')
-    E = np.logspace(2., 4.+math.log10(4.), 1000)
-    mSi = rm.Material('Si', rho=2.33)
-    mSiO2 = rm.Material(('Si', 'O'), quantities=(1, 2), rho=2.65)
-#    mB4C = rm.Material(('B', 'C'), quantities=(4, 1), rho=2.52)
-    mRh = rm.Material('Rh', rho=12.41, kind='mirror')
-    mC = rm.Material('C', rho=3.5, kind='mirror')
-    cRhSi = rm.Coated(coating=mRh, cThickness=300,
-                      substrate=mSi, surfaceRoughness=20,
-                      substRoughness=20, name='30 nm Rh on Si')
-    cCSiO2 = rm.Coated(coating=mC, cThickness=200,
-                        substrate=mSiO2, surfaceRoughness=10,
-                        substRoughness=10, name='20 nm Diamond on Quartz')
-    for_one_material(cRhSi, mRh,
-                     os.path.join(dataDir, "RhSi_s_rough2.CXRO.gz"),
-                     os.path.join(dataDir, "RhSi_p_rough2.CXRO.gz"),
-                     4e-3, '@ 4 mrad,\nRMS roughness 2 nm')
-
-    for_one_material(cCSiO2, mC,
-                      os.path.join(dataDir, "CSiO2_s_rough1.CXRO.gz"),
-                      os.path.join(dataDir, "CSiO2_p_rough1.CXRO.gz"),
-                      np.radians(0.2), '@ 0.2 deg,\nRMS roughness 1 nm')
-
-
-def compare_reflectivity_slab():
-    """A comparison subroutine used in the module test suit."""
-    def for_one_material(stripe, refs, refp, E, reprEnergy):
-        fig = plt.figure(figsize=(8, 6), dpi=100)
-        fig.subplots_adjust(right=0.86)
-        ax = fig.add_subplot(111)
-        ax.set_xlabel('grazing angle (deg)')
-        ax.set_ylabel('reflectivity')
-        ax.set_xlim(0, 10)
-        fig.suptitle(stripe.name + ' ' + reprEnergy, fontsize=16)
-        x, R2s = np.loadtxt(refs, unpack=True)
-        p1, = ax.plot(x, R2s, '-k', label='s Mlayer')
-        x, R2s = np.loadtxt(refp, unpack=True)
-        p2, = ax.plot(x, R2s, '--k', label='p Mlayer')
-        refl = stripe.get_amplitude(E, np.sin(np.deg2rad(theta)))
-        rs, rp = refl[0], refl[1]
-        p3, = ax.semilogy(theta, abs(rs)**2, '-r')
-        p4, = ax.semilogy(theta, abs(rp)**2, '--r')
-        l1 = ax.legend([p1, p2], ['s', 'p'], loc=3)
-        ax.legend([p1, p3], ['Mlayer/XOP', 'xrt'], loc=1)
-        ax.add_artist(l1)
-        ylim = ax.get_ylim()
-        ax.set_ylim([ylim[0], 1])
-# phases:
-        ax2 = ax.twinx()
-        ax2.set_ylabel(r'$\phi_s - \phi_p$', color='c')
-        phi = np.unwrap(np.angle(rs * rp.conj()))
-        p9, = ax2.plot(theta, phi, 'c', lw=2, yunits=math.pi, zorder=0)
-        formatter = mpl.ticker.FormatStrFormatter('%g' + r'$ \pi$')
-        ax2.yaxis.set_major_formatter(formatter)
-        for tl in ax2.get_yticklabels():
-            tl.set_color('c')
-
-        ax2.set_zorder(-1)
-        ax.patch.set_visible(False)  # hide the 'canvas'
-
-        fname = 'SlabRefl' + stripe.name + ' ' + reprEnergy
-        fig.savefig(fname + '.png')
-
-    dataDir = os.path.join('', 'XOP-Reflectivities')
-    theta = np.linspace(0, 10, 500)  # degrees
-    layerW = rm.Material('W', kind='thin mirror', rho=19.3, t=2.5e-6)
-    for_one_material(layerW,
-                     os.path.join(dataDir, "W25A_10kev_s.mlayer.gz"),
-                     os.path.join(dataDir, "W25A_10kev_p.mlayer.gz"), 1e4,
-                     u'slab, t = 25 Å, @ 10 keV')
-
-
-def compare_multilayer():
-    """A comparison subroutine used in the module test suit."""
-#    cl_list = None
-    # wantOpenCL = True
-    wantOpenCL = False
-
-    if wantOpenCL:
-        try:
-            import pyopencl as cl
-            os.environ['PYOPENCL_COMPILER_OUTPUT'] = '1'
-            isOpenCL = True
-        except ImportError:
-            isOpenCL = False
-
-        if isOpenCL:
-            import xrt.backends.raycing.myopencl as mcl
-            matCL = mcl.XRT_CL(r'materials.cl')
-    #        cl_list = matCL.cl_ctx[0], matCL.cl_queue[0], matCL.cl_program[0]
-        else:
-            matCL = None
-    else:
-        matCL = None
-
-    def compare(xrtMLs, refDatas, E, title, flabel=''):
-        refxs, refss, refps, refphs = [], [], [], []
-        refLabels = [rd[1] for rd in refDatas]
-        for refData in refDatas:
-            refFile = refData[0]
-            if refFile.endswith('.npy'):
-                data = np.load(refFile, allow_pickle=True)
-                # print([key for key in data.item()])
-                refx = data.item()['Angle']
-                refs = data.item()['Ang, TRANSMITTANCE s-pol']
-                refp = data.item()['Ang, TRANSMITTANCE p-pol']
-                refph = np.radians(data.item()[
-                    'Ang, PHASE DIFFERENCE DELTA-(S-P)'])
-            else:
-                res = np.loadtxt(refFile, unpack=True)
-                refx, refs = res[:2]
-                refp = res[2] if len(res) > 2 else None
-                if len(res) > 4:
-                    refph = (res[3] - res[4]) * np.pi
-                else:
-                    refph = None
-            refxs.append(refx)
-            refss.append(refs)
-            refps.append(refp)
-            refphs.append(refph)
-
-        fig = plt.figure(figsize=(8, 6), dpi=100)
-        fig.subplots_adjust(right=0.86)
-        ax = fig.add_subplot(111)
-        ax.set_xlabel('grazing angle (deg)')
-        if 'trans' in xrtMLs[0][0].geom:
-            ax.set_ylabel('transmittivity')
-        else:
-            ax.set_ylabel('reflectivity')
-        ax.set_xlim(theta[0], theta[-1])
-        fig.suptitle(title, fontsize=12)
-
-        xrtData = []
-        xrtLines = []
-        xrtLabels = [xd[1] for xd in xrtMLs]
-        for iml, ml in enumerate(xrtMLs):
-            refl = ml[0].get_amplitude(E, np.sin(np.radians(theta)), ucl=matCL)
-            rs, rp = refl[0], refl[1]
-            xrtData.append((rs, rp))
-            c = 'C{0}'.format(iml)
-            p1, = ax.plot(theta, abs(rs)**2, '-', color=c, lw=2, zorder=100)
-            p2, = ax.plot(theta, abs(rp)**2, '--', color=c, lw=2, zorder=100)
-            xrtLines.append((p1, p2))
-
-        refLines = []
-        for iref, (refx, refs, refp) in enumerate(zip(refxs, refss, refps)):
-            c = 'C{0}'.format(iref+len(xrtMLs))
-            pS, = ax.plot(refx, refs, '-', lw=2, color=c)
-            if refp is not None:
-                pP, = ax.plot(refx, refp, '--', lw=2, color=c)
-                refLines.append((pS, pP))
-            else:
-                refLines.append((pS, None))
-
-        l1 = ax.legend([(p1,), (p2,)], ['s', 'p'], loc='upper right',
-                       handler_map={tuple: BlackLineObjectsHandler()})
-
-        ax.legend(xrtLines+refLines, xrtLabels+refLabels, loc='lower left',
-                  title=ax.get_ylabel(),
-                  handler_map={tuple: TwoLineObjectsHandler()})
-        ax.add_artist(l1)
-        ax.set_ylim([0, None])
-
-# phases:
-        ax2 = ax.twinx()
-        ax2.set_ylabel(r'$\phi_s - \phi_p$')  # , color='c')
-        xrtLinesPh = []
-        for iml, (rs, rp) in enumerate(xrtData):
-            c = 'C{0}'.format(iml)
-            phi = np.unwrap(np.angle(rs * rp.conj()))
-            p9, = ax2.plot(theta, phi, color=c, yunits=math.pi, alpha=0.5,
-                           zorder=90)
-            xrtLinesPh.append(p9)
-        refLinesPh = []
-        for iref, (refx, refph) in enumerate(zip(refxs, refphs)):
-            c = 'C{0}'.format(iref+len(xrtMLs))
-            if refph is not None:
-                pH, = ax2.plot(refx, refph, color=c, yunits=math.pi, alpha=0.5)
-                refLinesPh.append(pH)
-        formatter = mpl.ticker.FormatStrFormatter('%g' + r'$ \pi$')
-        ax2.yaxis.set_major_formatter(formatter)
-        ax2.set_xlim(theta[0], theta[-1])
-
-        ax2.set_zorder(-1)
-        ax.patch.set_visible(False)  # hide the 'canvas'
-        ax2.legend(xrtLinesPh+refLinesPh, xrtLabels+refLabels,
-                   loc='lower right', title='phase difference')
-
-        ml = xrtMLs[0][0]
-        fname = 'Multilayer{0}{1}'.format(ml.tLayer.name, ml.bLayer.name)
-        fig.savefig(fname + flabel)
-
-    dataDir = os.path.join('', 'XOP-Reflectivities')
-
-    theta = np.linspace(35, 40, 511)  # degrees
-    E0 = 398.0
-    mScH = rm.Material('Sc', rho=2.98, table='Henke')
-    mCrH = rm.Material('Cr', rho=7.18, table='Henke')
-    mScC = rm.Material('Sc', rho=2.98, table='Chantler')
-    mCrC = rm.Material('Cr', rho=7.18, table='Chantler')
-
-    # mLH = rm.Multilayer(mScH, 12.8, mCrH, 12.8, 200, mScH)
-    # mLC = rm.Multilayer(mScC, 12.8, mCrC, 12.8, 200, mScC)
-    # compare(
-    #     ((mLH, 'xrt-Henke'), (mLC, 'xrt-Chantler')),
-    #     [(os.path.join(dataDir, "ScCr_ML_reflection_REFLEC.npy"), 'REFLEC'),
-    #      (os.path.join(dataDir, "mLScCr-spph.mlayer.gz"), 'Mlayer/XOP')],
-    #     E0, u'200 × [12.8 Å Sc + 12.8 Å Cr] / Sc multilayer @ 398 eV')
-
-    mLH = rm.Multilayer(mScH, 12.8, mCrH, 12.8, 200, mScH, substThickness=13.0,
-                        geom='transmitted')
-    mLC = rm.Multilayer(mScC, 12.8, mCrC, 12.8, 200, mScC, substThickness=13.0,
-                        geom='transmitted')
-    compare(
-        ((mLH, 'xrt-Henke'), (mLC, 'xrt-Chantler')),
-        [(os.path.join(dataDir, "ScCr_ML_transmission_REFLEC.npy"), 'REFLEC')],
-        E0, u'200 × [12.8 Å Sc + 12.8 Å Cr] / 13 Å Sc multilayer @ 398 eV',
-        '-transmitted')
-
-    # theta = np.linspace(0, 1.6, 801)  # degrees
-    # mSi = rm.Material('Si', rho=2.33)
-    # mW = rm.Material('W', rho=19.3)
-
-    # mL = rm.Multilayer(mSi, 27, mW, 18, 40, mSi)
-    # compare([(mL, 'xrt')],
-    #         [(os.path.join(dataDir, "WSi45A04.mlayer.gz"), 'Mlayer/XOP')],
-    #         8050, u'40 × [27 Å Si + 18 Å W] multilayer @ 8.05 keV')
-
-    # mL = rm.Multilayer(mSi, 27*2, mW, 18*2, 40, mSi, 27, 18, 2)
-    # compare([(mL, 'xrt')],
-    #         [(os.path.join(dataDir, "WSi45_100A40.mlayer.gz"), 'Mlayer/XOP')],
-    #         8050, u'Depth graded multilayer \n 40 × [54 Å Si + 36 Å W]'
-    #         u' to [27 Å Si + 18 Å W] @ 8.05 keV', '-graded')
-
-    # mL = rm.Multilayer(mSi, 27, mW, 18, 40, mSi, 27*2, 18*2, 2)
-    # compare([(mL, 'xrt')],
-    #         [(os.path.join(dataDir, "WSi100_45A40.mlayer.gz"), 'Mlayer/XOP')],
-    #         8050, u'Depth graded multilayer \n 40 × [27 Å Si + 18 Å W]'
-    #         u' to [54 Å Si + 36 Å W] multilayer @ 8.05 keV', '-antigraded')
-
-
-def compare_multilayer_interdiffusion():
-    """A comparison subroutine used in the module test suit."""
-#    cl_list = None
-    try:
-        import pyopencl as cl
-        os.environ['PYOPENCL_COMPILER_OUTPUT'] = '1'
-        isOpenCL = True
-    except ImportError:
-        isOpenCL = False
-
-    if isOpenCL:
-        import xrt.backends.raycing.myopencl as mcl
-        matCL = mcl.XRT_CL(r'materials.cl')
-#        cl_list = matCL.cl_ctx[0], matCL.cl_queue[0], matCL.cl_program[0]
-    else:
-        matCL = None
-
-    def for_one_material(ml, refs, E, label, flabel=''):
-        fig = plt.figure(figsize=(8, 6), dpi=100)
-        fig.subplots_adjust(right=0.86)
-        ax = fig.add_subplot(111)
-        ax.set_xlabel('grazing angle (deg)')
-        ax.set_ylabel('reflectivity')
-        ax.set_xlim(theta[0], theta[-1])
-        fig.suptitle(label, fontsize=14)
-
-        x, R2s = np.loadtxt(refs, unpack=True, skiprows=2, usecols=(0, 1))
-        refl = ml.get_amplitude(E, np.sin(np.deg2rad(theta)), ucl=matCL)
-        rs, rp = refl[0], refl[1]
-
-# amplitudes:
-        p1, = ax.plot(x, R2s, '-k', label='s CXRO')
-        p3, = ax.plot(theta, abs(rs)**2, '-r', lw=1)
-        p4, = ax.plot(theta, abs(rp)**2, '--r')
-        l1 = ax.legend([p3, p4], ['s', 'p'], loc=3)
-        ax.legend([p1, p3], ['CXRO-Multilayer', 'xrt'], loc=1)
-        ax.add_artist(l1)
-        ylim = ax.get_ylim()
-        ax.set_ylim([ylim[0], 1])
-
-# phases:
-        ax2 = ax.twinx()
-        ax2.set_ylabel(r'$\phi_s - \phi_p$', color='c')
-        phi = np.unwrap(np.angle(rs * rp.conj()))
-        p9, = ax2.plot(theta, phi, 'c', lw=1, yunits=math.pi)
-        ax2.set_ylim(-0.001, 0.001)
-        formatter = mpl.ticker.FormatStrFormatter('%g' + r'$ \pi$')
-        ax2.yaxis.set_major_formatter(formatter)
-        for tl in ax2.get_yticklabels():
-            tl.set_color('c')
-        ax2.set_xlim(theta[0], theta[-1])
-
-        ax2.set_zorder(-1)
-        ax.patch.set_visible(False)  # hide the 'canvas'
-
-        fname = 'Multilayer' + ml.tLayer.name + ml.bLayer.name
-        fig.savefig(fname + flabel)
-
-    dataDir = os.path.join('', 'CXRO-Reflectivities')
-    theta = np.linspace(0, 1.6, 1001)  # degrees
-    mSi = rm.Material('Si', rho=2.33)
-    mW = rm.Material('W', rho=19.3)
-
-    mL = rm.Multilayer(mSi, 17.82, mW, 11.88, 300, mSi, idThickness=0)
-    for_one_material(mL, os.path.join(dataDir, "WSi300id0.CXRO.gz"), 24210,
-                     u'300 × [17.82 Å Si + 11.88 Å W] multilayer @ 24.21 keV\nInterdiffusion RMS 0 Å',
-                     'CXRO_id0')
-
-    mL = rm.Multilayer(mSi, 17.82, mW, 11.88, 300, mSi, idThickness=6)
-    for_one_material(mL, os.path.join(dataDir, "WSi300id6.CXRO.gz"), 24210,
-                     u'300 × [17.82 Å Si + 11.88 Å W] multilayer @ 24.21 keV\nInterdiffusion RMS 6 Å',
-                     'CXRO_id6')
-
-
-def compare_dTheta():
-    """A comparison subroutine used in the module test suit."""
-    def for_one_material(mat, ref1, title):
-        fig = plt.figure(figsize=(8, 6), dpi=100)
-        ax = fig.add_subplot(111)
-        ax.set_xlabel(r'$\theta_{B}-\alpha$, deg')
-        ax.set_ylabel(r'$\delta\theta$, deg')
-        fig.suptitle(title, fontsize=16)
-        thetaB = np.degrees(mat.get_Bragg_angle(E[0]))
-        calc_dt_new = np.degrees(
-            np.abs(mat.get_dtheta(E, np.radians(alpha))))
-        p2, = ax.semilogy(
-            alpha+thetaB, calc_dt_new, '-b',
-            label=r'with curvature')
-        calc_dt_reg = np.degrees(
-            np.abs(mat.get_dtheta_regular(E, np.radians(alpha))))
-        p3, = ax.semilogy(
-            alpha+thetaB, calc_dt_reg, '-r',
-            label=r'without curvature')
-        ax.legend(loc=0)
-        ax.set_xlim(0, 90)
-        ax.set_ylim(6e-5, 0.3)
-        fname = title
-        fig.savefig(fname + '.png')
-
-    E = np.ones(500) * 10000.
-    alpha = np.linspace(-90., 90., 500)
-    mat = rm.CrystalSi(tK=80)
-    titleStr = u'Deviation from the Bragg angle, Si(111), {0:d}keV'.format(
-        int(E[0]/1000))
-    for_one_material(mat, None, titleStr)
-
-
-def compare_absorption_coeff():
-    """A comparison subroutine used in the module test suit."""
-    def for_one_material(m):
-        rf = os.path.join(dataDir, "{0}_absCoeff.xcrosssec.gz".format(m.name))
-        title = u'Absorption in {0}'.format(mat.name)
-        fig = plt.figure(figsize=(8, 6), dpi=100)
-        ax = fig.add_subplot(111)
-        ax.set_xlabel('energy (eV)')
-        ax.set_ylabel(r'$\mu_0$ (cm$^{-1}$)')
-        fig.suptitle(title, fontsize=16)
-        x, mu0 = np.loadtxt(rf, unpack=True)
-        p1, = ax.loglog(x, mu0, '-k', lw=2, label='XCrossSec')
-        calcmu0 = m.get_absorption_coefficient(E)
-        p3, = ax.loglog(E, calcmu0, '-r', label='xrt')
-        ax.legend(loc=1)
-        ax.set_xlim(E[0], E[-1])
-        fname = title
-        fig.savefig(fname + '.png')
-
-    dataDir = os.path.join('', 'XOP-Reflectivities')
-    E = np.logspace(1+math.log10(2.), 4.+math.log10(3.), 500)
-
-#    mat = rm.Material('Be', rho=1.848)
-#    for_one_material(mat)
-#    mat = rm.Material('Ag', rho=10.50)
-#    mat = rm.Material('Ag', rho=10.50, table='Henke')
-#    for_one_material(mat)
-    mat = rm.Material('Al', rho=2.6989)
-    for_one_material(mat)
-#    mat = rm.Material('Au', rho=19.3)
-#    for_one_material(mat)
-#    mat = rm.Material('Ni', rho=8.902)
-#    for_one_material(mat)
-    E = 30000
-    print("abs coeff at {0} keV = {1} 1/cm".format(
-        E*1e-3, mat.get_absorption_coefficient(E)))
-    print("refr index at {0} keV = {1}".format(
-        E*1e-3, mat.get_refractive_index(E)))
-#    el = rm.Element('Ag')
-#    print("f1, f2", el.get_f1f2(30000))
-
-
-def compare_transmittivity():
-    """A comparison subroutine used in the module test suit."""
-    def for_one_material(mat, thickness, ref1, title, sname):
-        fig = plt.figure(figsize=(8, 6), dpi=100)
-        ax = fig.add_subplot(111)
-        ax.set_xlabel('energy (eV)')
-        ax.set_ylabel('transmittivity')
-        fig.suptitle(title, fontsize=16)
-        x, tr = np.loadtxt(ref1, unpack=True)
-        p1, = ax.semilogx(x, tr, '-k', lw=2, label='XPower/XOP')
-        calcmu0 = mat.get_absorption_coefficient(E)
-        transm = np.exp(-calcmu0 * thickness)
-        p3, = ax.semilogx(E, transm, '-r', label='xrt')
-        ax.legend(loc=2)
-        ax.set_xlim(E[0], E[-1])
-        fname = 'Transm' + sname
-        fig.savefig(fname + '.png')
-
-    dataDir = os.path.join('', 'XOP-Reflectivities')
-    E = np.logspace(2.+math.log10(3.), 4.+math.log10(3.), 500)
-    matDiamond = rm.Material('C', rho=3.52)
-    for_one_material(matDiamond, 60*1e-4,
-                     os.path.join(dataDir, "Diamond60mum.xpower.gz"),
-                     r'Transmittivity of 60-$\mu$m-thick diamond', 'Diamond')
-
-
-def run_tests():
-    """The body of the module test suit. Uncomment the tests you want."""
-
-#Compare the calculated rocking curves of Si crystals with those calculated by
-#XCrystal and XInpro (parts of XOP):
-    # compare_rocking_curves('111')
-    # compare_rocking_curves('333')
-    # compare_rocking_curves('111', t=0.007)  # t is thickness in mm
-    # compare_rocking_curves('333', t=0.007)
-    # compare_rocking_curves('111', t=0.100)
-    # compare_rocking_curves('333', t=0.100)
-    # compare_rocking_curves('111', t=0.007, geom='Bragg transmitted')
-    # compare_rocking_curves('333', t=0.007, geom='Bragg transmitted')
-    # compare_rocking_curves('111', t=0.100, geom='Bragg transmitted')
-    # compare_rocking_curves('333', t=0.100, geom='Bragg transmitted')
-    # compare_rocking_curves('111', t=0.007, geom='Laue reflected')
-    # compare_rocking_curves('333', t=0.007, geom='Laue reflected')
-    # compare_rocking_curves('111', t=0.100, geom='Laue reflected')
-    # compare_rocking_curves('333', t=0.100, geom='Laue reflected')
-    # compare_rocking_curves('111', t=0.007, geom='Laue transmitted')
-    # compare_rocking_curves('333', t=0.007, geom='Laue transmitted')
-    # compare_rocking_curves('111', t=0.100, geom='Laue transmitted')
-    # compare_rocking_curves('333', t=0.100, geom='Laue transmitted')
-
-# Compare rocking curves for bent Si crystals with those calculated by
-#XCrystal_Bent (Takagi-Taupin):
-#     compare_rocking_curves_bent('111', t=1.0, geom='Laue reflected',
-#                           Rcurvmm=np.inf, alphas=[30])
-    # compare_rocking_curves_bent('333', t=1.0, geom='Laue reflected',
-    #                       Rcurvmm=np.inf, alphas=[30])
-#    compare_rocking_curves_bent('111', t=1.0, geom='Laue reflected',
-#                           Rcurvmm=50*1e3,
-#                           alphas=[15],)
-#                           alphas=[-60, -45, -30, -15, 0, 15, 30, 45, 60])
-#    compare_rocking_curves_bent('111', t=1.0, geom='Bragg reflected',
-#                           Rcurvmm=1e3,
-#                           alphas=[0, 4, 8, 12])
-
-#    compare_rocking_curves_bent('333', t=1.0, geom='Laue reflected',
-#                           Rcurvmm=50*1e3,
-#                           alphas=[-60, -45, -30, -15, 0, 15, 30, 45, 60])
-    compare_crystal_bending('111', t=0.3, geom='Bragg reflected',
-#                            Rcurvmm=[np.inf, 1e5, 1e4, 1e3])
-                            Rcurvmm=[10e3], alphas=[5])
-
-#    compare_crystal_bending('333', t=1.5, geom='Bragg reflected',
-#                            Rcurvmm=[np.inf, 1e5, 1e4, 1e3])
-
-#    compare_crystal_bending('111', t=0.5, geom='Laue reflected',
-#                            Rcurvmm=[1e4],
-##                            Rcurvmm=[np.inf, 1e5, 1e4, 1e3],
-#                            alphas=[0])
-
-#check that Bragg transmitted and Laue transmitted give the same results if the
-#beam path is equal:
-    # beamPath = 0.1  # mm
-    # compare_Bragg_Laue('111', beamPath=beamPath)
-    # compare_Bragg_Laue('333', beamPath=beamPath)
-
-#Compare the calculated reflectivities of Si, Pt, SiO_2 with those by Xf1f2
-#(part of XOP):
-    # compare_reflectivity()
-
-    # compare_reflectivity_coated()
-
-#Compare the calculated reflectivities of W slab with those by Mlayer
-#(part of XOP):
-    # compare_reflectivity_slab()
-
-#Compare the calculated reflectivities of W slab with those by Mlayer
-#(part of XOP):
-#    compare_multilayer()
-    # compare_multilayer_interdiffusion()
-    # compare_dTheta()
-
-#Compare the calculated absorption coefficient with that by XCrossSec
-#(part of XOP):
-    # compare_absorption_coeff()
-
-#Compare the calculated transmittivity with that by XPower
-#(part of XOP):
-    # compare_transmittivity()
-
-#Play with Si crystal:
-    # crystalSi = rm.CrystalSi(hkl=(1, 1, 1), tK=100.)
-    # print(2 * crystalSi.get_a()/math.sqrt(3.))  # 2dSi111
-    # print('Si111 d-spacing = {0:.6f}'.format(crystalSi.d))
-    # print(crystalSi.get_Bragg_offset(8600, 8979))
-
-    # crystalDiamond = rm.CrystalDiamond((1, 1, 1), 2.0592872, elements='C')
-    # E = 9000.
-    # print(u'Darwin width at E={0:.0f} eV is {1:.5f} µrad for s-polarization'.
-    #       format(E, crystalDiamond.get_Darwin_width(E) * 1e6))
-    # print(u'Darwin width at E={0:.0f} eV is {1:.5f} µrad for p-polarization'.
-    #       format(E, crystalDiamond.get_Darwin_width(E, polarization='p')*1e6))
-
-    plt.show()
-    print("finished")
-
-
-if __name__ == '__main__':
-    run_tests()
-=======
-﻿# -*- coding: utf-8 -*-
-"""
-Tests for Materials
--------------------
-
-The module compares reflectivity, transmittivity, refraction index,
-absorption coefficient etc. with those calculated by XOP.
-
-Various material properties are compared with those calculated by XCrystal/XOP
-(also used by shadow for modeling crystal optics), XInpro/XOP and others.
-
-Find the corresponding scripts in `tests/raycing` directory.
-
-Reflectivity of Bragg crystals
-~~~~~~~~~~~~~~~~~~~~~~~~~~~~~~
-
-The small amplitude differences with XOP results are due
-to slight differences in Debye-Waller factor and/or tabulated values of the
-atomic scattering factors. The phase difference between s- and p-polarized
-rays (calculated by xrt, cyan line, right Y axis) is not calculated by the
-XOP programs and therefore is given without comparison.
-
-+-------+--------------------+------------------+-------------------+
-|       |      α = -5°       |    symmetric     |       α = 5°      |
-+=======+====================+==================+===================+
-| thick | |bSi111_thick_-5|  | |bSi111_thick_0| | |bSi111_thick_5|  |
-|       | |bSi333_thick_-5|  | |bSi333_thick_0| | |bSi333_thick_5|  |
-+-------+--------------------+------------------+-------------------+
-| 100 µm|   |bSi111_100_-5|  |  |bSi111_100_0|  |  |bSi111_100_5|   |
-|       |   |bSi333_100_-5|  |  |bSi333_100_0|  |  |bSi333_100_5|   |
-+-------+--------------------+------------------+-------------------+
-| 7 µm  |   |bSi111_007_-5|  |  |bSi111_007_0|  |  |bSi111_007_5|   |
-|       |   |bSi333_007_-5|  |  |bSi333_007_0|  |  |bSi333_007_5|   |
-+-------+--------------------+------------------+-------------------+
-
-.. |bSi111_thick_-5| imagezoom:: _images/bSi111_thick_-5.*
-.. |bSi111_thick_0| imagezoom:: _images/bSi111_thick_0.*
-.. |bSi111_thick_5| imagezoom:: _images/bSi111_thick_5.*
-   :loc: upper-right-corner
-.. |bSi111_100_-5| imagezoom:: _images/bSi111_100mum_-5.*
-.. |bSi111_100_0| imagezoom:: _images/bSi111_100mum_0.*
-.. |bSi111_100_5| imagezoom:: _images/bSi111_100mum_5.*
-   :loc: upper-right-corner
-.. |bSi111_007_-5| imagezoom:: _images/bSi111_007mum_-5.*
-.. |bSi111_007_0| imagezoom:: _images/bSi111_007mum_0.*
-.. |bSi111_007_5| imagezoom:: _images/bSi111_007mum_5.*
-   :loc: upper-right-corner
-
-.. |bSi333_thick_-5| imagezoom:: _images/bSi333_thick_-5.*
-.. |bSi333_thick_0| imagezoom:: _images/bSi333_thick_0.*
-.. |bSi333_thick_5| imagezoom:: _images/bSi333_thick_5.*
-   :loc: upper-right-corner
-.. |bSi333_100_-5| imagezoom:: _images/bSi333_100mum_-5.*
-.. |bSi333_100_0| imagezoom:: _images/bSi333_100mum_0.*
-.. |bSi333_100_5| imagezoom:: _images/bSi333_100mum_5.*
-   :loc: upper-right-corner
-.. |bSi333_007_-5| imagezoom:: _images/bSi333_007mum_-5.*
-.. |bSi333_007_0| imagezoom:: _images/bSi333_007mum_0.*
-.. |bSi333_007_5| imagezoom:: _images/bSi333_007mum_5.*
-   :loc: upper-right-corner
-
-Reflectivity of Laue crystals
-~~~~~~~~~~~~~~~~~~~~~~~~~~~~~
-
-The small amplitude differences with XOP results are due
-to slight differences in Debye-Waller factor and/or tabulated values of the
-atomic scattering factors. The phase difference between s- and p-polarized
-rays (calculated by xrt, cyan line, right Y axis) is not calculated by the
-XOP programs and therefore is given without comparison.
-
-+-------+--------------------+------------------+-------------------+
-|       |      α = -5°       |    symmetric     |       α = 5°      |
-+=======+====================+==================+===================+
-| 100 µm|   |lSi111_100_-5|  |  |lSi111_100_0|  |  |lSi111_100_5|   |
-|       |   |lSi333_100_-5|  |  |lSi333_100_0|  |  |lSi333_100_5|   |
-+-------+--------------------+------------------+-------------------+
-| 7 µm  |   |lSi111_007_-5|  |  |lSi111_007_0|  |  |lSi111_007_5|   |
-|       |   |lSi333_007_-5|  |  |lSi333_007_0|  |  |lSi333_007_5|   |
-+-------+--------------------+------------------+-------------------+
-
-.. |lSi111_100_-5| imagezoom:: _images/lSi111_100mum_-5.*
-.. |lSi111_100_0| imagezoom:: _images/lSi111_100mum_0.*
-.. |lSi111_100_5| imagezoom:: _images/lSi111_100mum_5.*
-   :loc: upper-right-corner
-.. |lSi111_007_-5| imagezoom:: _images/lSi111_007mum_-5.*
-.. |lSi111_007_0| imagezoom:: _images/lSi111_007mum_0.*
-.. |lSi111_007_5| imagezoom:: _images/lSi111_007mum_5.*
-   :loc: upper-right-corner
-
-.. |lSi333_100_-5| imagezoom:: _images/lSi333_100mum_-5.*
-.. |lSi333_100_0| imagezoom:: _images/lSi333_100mum_0.*
-.. |lSi333_100_5| imagezoom:: _images/lSi333_100mum_5.*
-   :loc: upper-right-corner
-.. |lSi333_007_-5| imagezoom:: _images/lSi333_007mum_-5.*
-.. |lSi333_007_0| imagezoom:: _images/lSi333_007mum_0.*
-.. |lSi333_007_5| imagezoom:: _images/lSi333_007mum_5.*
-   :loc: upper-right-corner
-
-.. _transmittivity_Bragg:
-
-Transmittivity of Bragg crystals
-~~~~~~~~~~~~~~~~~~~~~~~~~~~~~~~~
-
-The curves are basically equal only for the symmetric case. Both
-XCrystal/XOP and XInpro/XOP are different for asymmetric crystals, when they
-give too low or too high (>1) transmittivity. This is because they refer to
-intencities, not flux and therefore cannot be directly applied to rays in
-ray tracing.
-
-+-------+--------------------+-------------------+--------------------+
-|       |      α = -5°       |     symmetric     |        α = 5°      |
-+=======+====================+===================+====================+
-| 100 µm|  |btSi111_100_-5|  |  |btSi111_100_0|  |  |btSi111_100_5|   |
-|       |  |btSi333_100_-5|  |  |btSi333_100_0|  |  |btSi333_100_5|   |
-+-------+--------------------+-------------------+--------------------+
-| 7 µm  |  |btSi111_007_-5|  |  |btSi111_007_0|  |  |btSi111_007_5|   |
-|       |  |btSi333_007_-5|  |  |btSi333_007_0|  |  |btSi333_007_5|   |
-+-------+--------------------+-------------------+--------------------+
-
-.. |btSi111_100_-5| imagezoom:: _images/btSi111_100mum_-5.*
-.. |btSi111_100_0| imagezoom:: _images/btSi111_100mum_0.*
-.. |btSi111_100_5| imagezoom:: _images/btSi111_100mum_5.*
-   :loc: upper-right-corner
-.. |btSi111_007_-5| imagezoom:: _images/btSi111_007mum_-5.*
-.. |btSi111_007_0| imagezoom:: _images/btSi111_007mum_0.*
-.. |btSi111_007_5| imagezoom:: _images/btSi111_007mum_5.*
-   :loc: upper-right-corner
-
-.. |btSi333_100_-5| imagezoom:: _images/btSi333_100mum_-5.*
-.. |btSi333_100_0| imagezoom:: _images/btSi333_100mum_0.*
-.. |btSi333_100_5| imagezoom:: _images/btSi333_100mum_5.*
-   :loc: upper-right-corner
-.. |btSi333_007_-5| imagezoom:: _images/btSi333_007mum_-5.*
-.. |btSi333_007_0| imagezoom:: _images/btSi333_007mum_0.*
-.. |btSi333_007_5| imagezoom:: _images/btSi333_007mum_5.*
-   :loc: upper-right-corner
-
-Transmittivity of Laue crystals
-~~~~~~~~~~~~~~~~~~~~~~~~~~~~~~~
-
-The curves are basically equal only for the symmetric case and only with
-XInpro/XOP results. XInpro/XOP is wrong for asymmetric crystals, when it
-gives too low or too high (>1) transmittivity. As seen, XCrystal/XOP is
-essentially different and wrong with Laue transmittivity.
-
-+-------+--------------------+-------------------+--------------------+
-|       |      α = -5°       |    symmetric      |        α = 5°      |
-+=======+====================+===================+====================+
-| 100 µm|  |ltSi111_100_-5|  |  |ltSi111_100_0|  |  |ltSi111_100_5|   |
-|       |  |ltSi333_100_-5|  |  |ltSi333_100_0|  |  |ltSi333_100_5|   |
-+-------+--------------------+-------------------+--------------------+
-| 7 µm  |  |ltSi111_007_-5|  |  |ltSi111_007_0|  |  |ltSi111_007_5|   |
-|       |  |ltSi333_007_-5|  |  |ltSi333_007_0|  |  |ltSi333_007_5|   |
-+-------+--------------------+-------------------+--------------------+
-
-.. |ltSi111_100_-5| imagezoom:: _images/ltSi111_100mum_-5.*
-.. |ltSi111_100_0| imagezoom:: _images/ltSi111_100mum_0.*
-.. |ltSi111_100_5| imagezoom:: _images/ltSi111_100mum_5.*
-   :loc: upper-right-corner
-.. |ltSi111_007_-5| imagezoom:: _images/ltSi111_007mum_-5.*
-.. |ltSi111_007_0| imagezoom:: _images/ltSi111_007mum_0.*
-.. |ltSi111_007_5| imagezoom:: _images/ltSi111_007mum_5.*
-   :loc: upper-right-corner
-
-.. |ltSi333_100_-5| imagezoom:: _images/ltSi333_100mum_-5.*
-.. |ltSi333_100_0| imagezoom:: _images/ltSi333_100mum_0.*
-.. |ltSi333_100_5| imagezoom:: _images/ltSi333_100mum_5.*
-   :loc: upper-right-corner
-.. |ltSi333_007_-5| imagezoom:: _images/ltSi333_007mum_-5.*
-.. |ltSi333_007_0| imagezoom:: _images/ltSi333_007mum_0.*
-.. |ltSi333_007_5| imagezoom:: _images/ltSi333_007mum_5.*
-   :loc: upper-right-corner
-
-.. _tests_mosaic:
-
-Reflectivity of mosaic crystals
-~~~~~~~~~~~~~~~~~~~~~~~~~~~~~~~
-
-These tests implement the diffraction setup from [SanchezDelRioMosaic]_, Fig.
-4. In our case, the source has a finite energy band to demonstrate the energy
-dispersion effect in parafocusing (cf. Figs. 5 and 6 ibid).
-
-+----------+----------+
-|  |mosA|  |  |mosB|  |
-+----------+----------+
-
-.. |mosA| imagezoom:: _images/MosaicGraphite002-screenA.*
-   :align: center
-.. |mosB| imagezoom:: _images/MosaicGraphite002-screenB.*
-   :align: center
-
-The penetration depth distribution should be compared with Fig 7 ibid.
-
-.. imagezoom:: _images/MosaicGraphite002-Z.*
-   :align: center
-
-The reflectivity curves are compared with those by XCrystal/XOP [XOP]_. The
-small differences are primarily due to small differences in the tabulations of
-the scattering factors. We use the one by Chantler [Chantler]_.
-
-.. imagezoom:: _images/MosaicGraphite002-ReflectivityS.*
-   :align: center
-
-Mirror reflectivity
-~~~~~~~~~~~~~~~~~~~
-
-The small amplitude differences with XOP are due
-to slight differences in tabulated values of the atomic scattering factors.
-The phase difference between s- and p-polarized rays (calculated by xrt,
-cyan line, right Y axis) is not calculated by the XOP programs and
-therefore is given without comparison.
-
-+---------+---------+
-|  |mSi|  | |mSiO2| |
-+---------+---------+
-|  |mRh|  |  |mPt|  |
-+---------+---------+
-
-.. |mSi| imagezoom:: _images/MirrorReflSi@0.5deg.*
-.. |mSiO2| imagezoom:: _images/MirrorReflSiO2@0.5deg.*
-   :loc: upper-right-corner
-.. |mRh| imagezoom:: _images/MirrorReflRh@2mrad.*
-.. |mPt| imagezoom:: _images/MirrorReflPt@4mrad.*
-   :loc: upper-right-corner
-
-.. _multilayer_reflectivity:
-
-Slab, multilayer and coating reflectivity
-~~~~~~~~~~~~~~~~~~~~~~~~~~~~~~~~~~~~~~~~~
-
-Here, the phase difference between s- and p-polarized rays is given without
-comparison.
-
-+---------------------+---------------------+
-|        |mlW|        |       |mlSiW|       |
-+---------------------+---------------------+
-|      |mlSiWg|       |   |mlSiWCXRO_id0|   |
-+---------------------+---------------------+
-|   |mlSiWCXRO_id6|   |      |mlRhOnSi|     |
-+---------------------+---------------------+
-|  |DiamondOnQuartz|  |                     |
-+---------------------+---------------------+
-
-.. |mlW| imagezoom:: _images/SlabReflW.*
-.. |mlSiW| imagezoom:: _images/MultilayerSiW.*
-   :loc: upper-right-corner
-.. |mlSiWg| imagezoom:: _images/MultilayerSiW-graded.*
-.. |mlSiWCXRO_id0| imagezoom:: _images/MultilayerSiWCXRO_id0.*
-   :loc: upper-right-corner
-.. |mlSiWCXRO_id6| imagezoom:: _images/MultilayerSiWCXRO_id6.*
-.. |mlRhOnSi| imagezoom:: _images/MirrorRefl30nmRhOnSi_4mrad_RMSroughness2nm.*
-   :loc: upper-right-corner
-.. |DiamondOnQuartz| imagezoom:: _images/MirrorRefl20nmDiamondOnQuartz_0.2deg_RMSroughness1nm.*
-
-.. _tests_ml_tran:
-
-.. note::
-
-    At low energy, the result strongly depends on the used tabulation.
-    'xrt-Henke' below overplots the curves calculated by Mlayer and REFLEC that
-    use the tabulation by Henke. 'xrt-Chantler' is significantly different, and
-    it is more trustworthy.
-
-.. note::
-
-    Mlayer/XOP does not calculate multilayers in transmission.
-
-+-------------+-------------+
-|  |mlScCr|   |  |mlScCrt|  |
-+-------------+-------------+
-
-.. |mlScCr| imagezoom:: _images/MultilayerScCr.*
-.. |mlScCrt| imagezoom:: _images/MultilayerScCr-transmitted.*
-   :loc: upper-right-corner
-
-Transmittivity of materials
-~~~~~~~~~~~~~~~~~~~~~~~~~~~
-
-The small amplitude differences with XOP are due
-to slight differences in tabulated values of the atomic scattering factors.
-
-.. imagezoom:: _images/TransmDiamond.*
-
-.. raw:: html
-
-    <div class="clearer"> </div>
-
-Absorption of materials
-~~~~~~~~~~~~~~~~~~~~~~~
-
-The deviations at low energies due to differences in tabulated values of the
-atomic scattering factors.
-
-+---------+---------+---------+
-|  |aBe|  |  |aNi|  |  |aAu|  |
-+---------+---------+---------+
-
-.. |aBe| imagezoom:: _images/AbsorptionBe.*
-   :loc: lower-left-corner
-.. |aNi| imagezoom:: _images/AbsorptionNi.*
-   :loc: lower-left-corner
-.. |aAu| imagezoom:: _images/AbsorptionAu.*
-   :loc: lower-right-corner
-
-"""
-__author__ = "Konstantin Klementiev"
-__date__ = "12 Mar 2014"
-
-import math
-#import cmath
-import numpy as np
-import matplotlib as mpl
-mpl.rcParams['backend'] = 'Qt5Agg'
-import matplotlib.pyplot as plt
-from matplotlib.legend_handler import HandlerBase
-import pickle
-
-import os, sys; sys.path.append(os.path.join('..', '..'))  # analysis:ignore
-import xrt.backends.raycing.materials as rm
-import xrt.backends.raycing as raycing
-from xrt.backends.raycing.pyTTE_x import TakagiTaupin, TTcrystal, TTscan, Quantity
-raycing._VERBOSITY_ = 1000
-
-
-class BlackLineObjectsHandler(HandlerBase):
-    def create_artists(self, legend, orig_handle,
-                       x0, y0, width, height, fontsize, trans):
-        l1 = plt.Line2D([x0, x0+width], [0.5*height, 0.5*height],
-                        linestyle=orig_handle[0].get_linestyle(), color='k')
-        return [l1]
-
-
-class TwoLineObjectsHandler(HandlerBase):
-    def create_artists(self, legend, orig_handle,
-                       x0, y0, width, height, fontsize, trans):
-        l1 = plt.Line2D([x0, x0+width], [0.7*height, 0.7*height],
-                        linestyle=orig_handle[0].get_linestyle(),
-                        color=orig_handle[0].get_color())
-        if orig_handle[1]:
-            l2 = plt.Line2D([x0, x0+width], [0.3*height, 0.3*height],
-                            linestyle=orig_handle[1].get_linestyle(),
-                            color=orig_handle[1].get_color())
-            return [l1, l2]
-        else:
-            return [l1]
-
-
-class TwoScatterObjectsHandler(HandlerBase):
-    def create_artists(self, legend, orig_handle,
-                       x0, y0, width, height, fontsize, trans):
-        l1 = plt.Line2D([x0+0.2*width], [0.5*height],
-                        marker=orig_handle[0].get_paths()[0],
-                        color=orig_handle[0].get_edgecolors()[0],
-                        markerfacecolor='none')
-        l2 = plt.Line2D([x0+0.8*width], [0.5*height],
-                        marker=orig_handle[1].get_paths()[0],
-                        color=orig_handle[1].get_edgecolors()[0],
-                        markerfacecolor='none')
-        return [l1, l2]
-
-
-def compare_rocking_curves(hkl, t=None, geom='Bragg reflected', factDW=1.,
-                           legendPos1=4, legendPos2=1):
-    """A comparison subroutine used in the module test suit."""
-    def for_one_alpha(crystal, alphaDeg, hkl):
-        alpha = math.radians(alphaDeg)
-        s0 = (np.zeros_like(theta), np.cos(theta+alpha), -np.sin(theta+alpha))
-        sh = (np.zeros_like(theta), np.cos(theta-alpha), np.sin(theta-alpha))
-        if geom.startswith('Bragg'):
-            n = (0, 0, 1)  # outward surface normal
-        else:
-            n = (0, -1, 0)  # outward surface normal
-        hn = (0, math.sin(alpha), math.cos(alpha))  # outward Bragg normal
-        gamma0 = sum(i*j for i, j in zip(n, s0))
-        gammah = sum(i*j for i, j in zip(n, sh))
-        hns0 = sum(i*j for i, j in zip(hn, s0))
-
-        fig = plt.figure(figsize=(8, 6), dpi=100)
-        fig.subplots_adjust(right=0.88)
-        ax = fig.add_subplot(111)
-
-#        curS, curP = crystal.get_amplitude_Authie(E, gamma0, gammah, hns0)
-#        p5, = ax.plot((theta - thetaCenter) * convFactor, abs(curS)**2, '-g')
-#        p6, = ax.plot((theta - thetaCenter) * convFactor, abs(curP)**2, '--g')
-        curS, curP = crystal.get_amplitude(E, gamma0, gammah, hns0)
-# phases:
-        ax2 = ax.twinx()
-        ax2.set_ylabel(r'$\phi_s - \phi_p$', color='c')
-        phi = np.unwrap(np.angle(curS * curP.conj()))
-        p9, = ax2.plot((theta-thetaCenter) * convFactor, phi, 'c', lw=1,
-                       yunits=math.pi, zorder=0)
-        formatter = mpl.ticker.FormatStrFormatter('%g' + r'$ \pi$')
-        ax2.yaxis.set_major_formatter(formatter)
-        for tl in ax2.get_yticklabels():
-            tl.set_color('c')
-
-        if t is not None:
-            tt = u', t={0:.0f}µm'.format(t * 1e3)
-            tname = '{0:03d}mum'.format(int(t * 1e3))
-        else:
-            tt = ' thick'
-            tname = 'thick'
-        if geom.startswith('Bragg'):
-            geomPrefix = 'b'
-        else:
-            geomPrefix = 'l'
-        if geom.endswith('transmitted'):
-            geomPrefix += 't'
-        fig.suptitle(r'{0} Si{1}, $\alpha={2:.1f}^\circ${3}'.format(geom,
-                     hkl, alphaDeg, tt), fontsize=16)
-
-        path = os.path.join('', 'XOP-RockingCurves') + os.sep
-        x, R2s = np.loadtxt("{0}{1}Si{2}_{3}_{4:-.0f}_s.xc.gz".format(path,
-                            geomPrefix, hkl, tname, alphaDeg), unpack=True)
-        p1, = ax.plot(x, R2s, '-k', label='s XCrystal')
-        x, R2p = np.loadtxt("{0}{1}Si{2}_{3}_{4:-.0f}_p.xc.gz".format(path,
-                            geomPrefix, hkl, tname, alphaDeg), unpack=True)
-        p2, = ax.plot(x, R2p, '--k', label='p XCrystal')
-
-        x, R2s = np.loadtxt("{0}{1}Si{2}_{3}_{4:-.0f}_s.xin.gz".format(path,
-                            geomPrefix, hkl, tname, alphaDeg), unpack=True)
-        p3, = ax.plot(x, R2s, '-b', label='s XInpro')
-        x, R2p = np.loadtxt("{0}{1}Si{2}_{3}_{4:-.0f}_p.xin.gz".format(path,
-                            geomPrefix, hkl, tname, alphaDeg), unpack=True)
-        p4, = ax.plot(x, R2p, '--b', label='p XInpro')
-
-        p7, = ax.plot((theta - thetaCenter) * convFactor, abs(curS)**2, '-r')
-        p8, = ax.plot((theta - thetaCenter) * convFactor, abs(curP)**2, '--r')
-        ax.set_xlabel(r'$\theta-\theta_B$ (arcsec)')
-        if geom.endswith('transmitted'):
-            ax.set_ylabel('transmittivity')
-        else:
-            ax.set_ylabel('reflectivity')
-        ax.set_xlim([dtheta[0] * convFactor, dtheta[-1] * convFactor])
-#upper right	1
-#upper left	2
-#lower left	3
-#lower right	4
-#right   	5
-#center left	6
-#center right	7
-#lower center	8
-#upper center	9
-#center         10
-        l1 = ax2.legend([p1, p2], ['s', 'p'], loc=legendPos1)
-#        ax.legend([p1, p3, p5, p7], ['XCrystal/XOP', 'XInpro/XOP',
-#        'pxrt-Authier', 'pxrt-Bel&Dm'], loc=1)
-        ax2.legend([p1, p3, p7], ['XCrystal/XOP', 'XInpro/XOP', 'xrt'],
-                   loc=legendPos2)
-        ax2.add_artist(l1)
-
-        fname = '{0}Si{1}_{2}_{3:-.0f}'.format(
-            geomPrefix, hkl, tname, alphaDeg)
-        fig.savefig(fname + '.png')
-
-    E0 = 10000.
-    convFactor = 180 / math.pi * 3600.  # arcsec
-    if hkl == '111':  # Si111
-        if geom.startswith('Bragg'):
-            dtheta = np.linspace(0, 100, 400) * 1e-6
-        else:
-            dtheta = np.linspace(-50, 50, 400) * 1e-6
-        dSpacing = 3.13562
-        hklInd = 1, 1, 1
-    elif hkl == '333':  # Si333
-        if geom.startswith('Bragg'):
-            dtheta = np.linspace(0, 30, 400) * 1e-6
-        else:
-            dtheta = np.linspace(-15, 15, 400) * 1e-6
-        dSpacing = 3.13562 / 3
-        hklInd = 3, 3, 3
-
-    siCrystal = rm.CrystalDiamond(hklInd, dSpacing, t=t, geom=geom,
-                                  factDW=factDW)
-    thetaCenter = math.asin(rm.ch / (2*siCrystal.d*E0))
-
-    E = np.ones_like(dtheta) * E0
-    theta = dtheta + thetaCenter
-    for_one_alpha(siCrystal, 0., hkl)
-    for_one_alpha(siCrystal, -5., hkl)
-    for_one_alpha(siCrystal, 5., hkl)
-
-
-def compare_rocking_curves_bent(hkl, t=None, geom='Laue reflected', factDW=1.,
-                                legendPos1=4, legendPos2=1, Rcurvmm=None,
-                                alphas=[0]):
-    try:
-        import pyopencl as cl
-        os.environ['PYOPENCL_COMPILER_OUTPUT'] = '1'
-        isOpenCL = True
-    except ImportError:
-        isOpenCL = False
-
-    if isOpenCL:
-        import xrt.backends.raycing.myopencl as mcl
-        matCL = mcl.XRT_CL(r'materials.cl',
-#                           precisionOpenCL='float32',
-                           precisionOpenCL='float64',
-                           # targetOpenCL='CPU'
-                           )
-    else:
-        matCL = None
-
-    """A comparison subroutine used in the module test suit."""
-    def for_one_alpha(crystal, alphaDeg, hkl, t):
-        xcb_tt = True
-        xcb_pp = True
-
-        Rcurv=np.inf if Rcurvmm is None else Rcurvmm
-        if Rcurv==0:
-            Rcurv=np.inf
-        alpha = np.radians(alphaDeg)
-        s0 = (np.zeros_like(theta), np.cos(theta+alpha), -np.sin(theta+alpha))
-        sh = (np.zeros_like(theta), np.cos(theta-alpha), np.sin(theta-alpha))
-        if geom.startswith('Bragg'):
-            n = (0, 0, 1)  # outward surface normal
-        else:
-            n = (0, -1, 0)  # outward surface normal
-        hn = (0, np.sin(alpha), np.cos(alpha))  # outward Bragg normal
-        gamma0 = sum(i*j for i, j in zip(n, s0))
-        gammah = sum(i*j for i, j in zip(n, sh))
-        hns0 = sum(i*j for i, j in zip(hn, s0))
-
-        fig = plt.figure(figsize=(8, 6), dpi=100)
-        fig.subplots_adjust(right=0.88)
-        ax = fig.add_subplot(111)
-
-        curS, curP = crystal.get_amplitude(E, gamma0, gammah, hns0)
-        if geom.startswith('L'):
-            curSD, curPD = crystal.get_amplitude_TT(E, gamma0, gammah, hns0,
-                                             ucl=matCL, alphaAsym=alpha,
-                                             Rcurvmm=Rcurv)
-        curSDpt, curPDpt = crystal.get_amplitude_pytte(E, gamma0, gammah, hns0,
-                                                       ucl=matCL, alphaAsym=alpha,
-                                                       Ry=Rcurv,
-                                                       tolerance=1e-6)
-
-# phases:
-#        ax2 = ax.twinx()
-#        ax2.set_ylabel(r'$\phi_s - \phi_p$', color='c')
-#        phi = np.unwrap(np.angle(curS * curP.conj()))
-#        phiD = np.unwrap(np.angle(curSD * curPD.conj()))
-#        p9, = ax2.plot((theta-thetaCenter) * convFactor, phi, 'c', lw=1,
-#                       yunits=math.pi, zorder=0)
-#        p10, = ax2.plot((theta-thetaCenter) * convFactor, -phiD, 'm', lw=1,
-#                        yunits=math.pi, zorder=0)
-#        formatter = mpl.ticker.FormatStrFormatter('%g' + r'$ \pi$')
-#        ax2.yaxis.set_major_formatter(formatter)
-#        for tl in ax2.get_yticklabels():
-#            tl.set_color('c')
-
-        if t is not None:
-            tt = u', t={0:.0f}µm'.format(t * 1e3)
-            tname = '{0:03d}mkm'.format(int(t * 1e3))
-            thickness = t
-        else:
-            tt = ' thick'
-            tname = 'thick'
-            thickness = 1.
-        if geom.startswith('Bragg'):
-            geomPrefix = 'b'
-        else:
-            geomPrefix = 'l'
-        if geom.endswith('transmitted'):
-            geomPrefix += 't'
-        if np.isinf(Rcurv):
-            fig.suptitle(r'{0} Si{1}, $\alpha={2:.1f}^\circ$, bending R=$\infty$, E={3:.0f}keV'.format(geom, # analysis:ignore
-                         hkl, alphaDeg, E0/1e3), fontsize=16)
-        else:
-            fig.suptitle(r'{0} Si{1}, $\alpha={2:.1f}^\circ$, bending R={3:.1f}m, E={4:.0f}keV'.format(geom, # analysis:ignore
-                         hkl, alphaDeg, Rcurv/1e3, E0/1e3), fontsize=16)
-
-        path = os.path.join('', 'XOP-RockingCurves-Bent') + os.sep
-        try:
-            if np.isinf(Rcurv) or alphaDeg == 0:
-                x, R2p, R2s = np.loadtxt(
-                    "{0}{1}Si{2}_E{3:-.0f}keV_t{4}_R{5:-.0f}m_a{6:-.0f}deg.xc.gz".format( # analysis:ignore
-                        path, geomPrefix, hkl, E0/1e3, tname, Rcurv/1e3, alphaDeg),
-                    unpack=True, usecols=(0, 2, 3))
-                p1, = ax.plot(x, R2s, '-k', label='s XCrystal', linewidth=2)
-    #            p2, = ax.plot(x, R2p, '--k', label='p XCrystal')
-    
-            if xcb_tt:
-                x, R2s = np.loadtxt(
-                    "{0}{1}Si{2}_E{3:-.0f}keV_t{4}_R{5:-.0f}m_a{6:-.0f}deg_tt_sigma.xcb.gz".format( # analysis:ignore
-                        path, geomPrefix, hkl, E0/1e3, tname, Rcurv/1e3, alphaDeg),
-                    unpack=True, usecols=(0, 3))
-                p3t, = ax.plot(x*1e3, R2s, '-b', label='s XCrystal_Bent TT')
-                x, R2p = np.loadtxt(
-                    "{0}{1}Si{2}_E{3:-.0f}keV_t{4}_R{5:-.0f}m_a{6:-.0f}deg_tt_pi.xcb.gz".format( # analysis:ignore
-                        path, geomPrefix, hkl, E0/1e3, tname, Rcurv/1e3, alphaDeg),
-                    unpack=True, usecols=(0, 3))
-        #        p4, = ax.plot(x*1e3, R2p, '--b', label='p XCrystal_Bent TT')
-            if xcb_pp:
-                x, R2s = np.loadtxt(
-                    "{0}{1}Si{2}_E{3:-.0f}keV_t{4}_R{5:-.0f}m_a{6:-.0f}deg_pp_sigma.xcb.gz".format( # analysis:ignore
-                        path, geomPrefix, hkl, E0/1e3, tname, Rcurv/1e3, alphaDeg),
-                    unpack=True, usecols=(0, 7))
-                p3p, = ax.plot(x*1e3, R2s, '-c', label='s XCrystal_Bent PP')
-                x, R2p = np.loadtxt(
-                    "{0}{1}Si{2}_E{3:-.0f}keV_t{4}_R{5:-.0f}m_a{6:-.0f}deg_pp_pi.xcb.gz".format( # analysis:ignore
-                        path, geomPrefix, hkl, E0/1e3, tname, Rcurv/1e3, alphaDeg),
-                    unpack=True, usecols=(0, 7))
-        #        p4, = ax.plot(x*1e3, R2p, '--b', label='p XCrystal_Bent TT')
-        except:
-            pass
-#        if np.isinf(Rcurv) or alphaDeg == 0:
-        p7, = ax.plot((theta - thetaCenter) * convFactor,
-                      abs(curS)**2, '-r', linewidth=2)
-#            p8, = ax.plot((theta - thetaCenter) * convFactor,
-#                          abs(curP)**2, '-c', linewidth=2)
-        if geom.startswith('L'):
-            p11, = ax.plot((theta - thetaCenter) * convFactor,
-                           abs(curSD)**2, '--g', linewidth=2)
-    #        p12, = ax.plot((theta - thetaCenter) * convFactor,
-    #                       abs(curPD)**2, '--r')
-
-        p13, = ax.plot((theta - thetaCenter) * convFactor,
-                       abs(curSDpt)**2, 'm', linewidth=2)
-#        p14, = ax.plot((theta - thetaCenter) * convFactor,
-#                       abs(curPDpt)**2, '--r')
-
-        ax.set_xlabel(r'$\theta-\theta_B$ ($\mu$rad)')
-        if geom.endswith('transmitted'):
-            ax.set_ylabel('transmittivity')
-        else:
-            ax.set_ylabel('reflectivity')
-        ax.set_xlim([dtheta[0] * convFactor, dtheta[-1] * convFactor])
-
-        plotList = [p7, p13]
-        curveList = ['xrt perfect', 'xrt pyTTE']
-        if geom.startswith('L'):
-            plotList.append(p11)
-            curveList.append('xrt TT')
-
-        try:
-            if np.isinf(Rcurv) or alphaDeg == 0:
-                plotList.append(p1)
-                curveList.append('XCrystal')
-            if xcb_tt:
-                plotList.append(p3t)
-                curveList.append('XCrystal_Bent TT')
-            if xcb_pp:
-                plotList.append(p3p)
-                curveList.append('XCrystal_Bent PP')
-        except:
-            pass
-        legendPostmp = legendPos2 if alphaDeg > 0 else legendPos2+1
-        ax.legend(plotList, curveList, loc=legendPostmp)
-#        ax2.add_artist(l1)
-
-        fname = '{0}Si{1}_{2}_a{3:-.0f}_{4:-.2f}'.format(
-            geomPrefix, hkl, tname, alphaDeg, Rcurv/1e3)
-
-        fig.savefig(fname + '.png')
-
-    E0 = 50000. if geom.startswith('L') else 7000.
-#    convFactor = 180 / np.pi * 3600.  # arcsec
-    convFactor = 1e6
-    for alpha in alphas:
-        if hkl == '111':  # Si111
-            if geom.startswith('Bragg'):
-                dtheta = np.linspace(-200, 200, 1000) * 1e-6
-            else:
-                dtheta = np.linspace(-5-np.abs(alpha)*2*50e3/Rcurvmm,
-                                     5+np.abs(alpha)*2*50e3/Rcurvmm,
-                                     1000) * 1e-6
-            dSpacing = 3.13562
-            hklInd = 1, 1, 1
-        elif hkl == '333':  # Si333
-            if geom.startswith('Bragg'):
-                dtheta = np.linspace(-100, 100, 1000) * 1e-6
-            else:
-                dtheta = np.linspace(-2-np.abs(alpha)**1.2*50e3/Rcurvmm,
-                                     2+np.abs(alpha)**1.2*50e3/Rcurvmm,
-                                     1000) * 1e-6
-            dSpacing = 3.13562 / 3.
-            hklInd = 3, 3, 3
-
-#        siCrystal = rm.CrystalDiamond(hklInd, dSpacing, t=t, geom=geom,
-#                                      factDW=factDW)
-        siCrystal = rm.CrystalSi(hkl=hklInd, t=t, geom=geom, factDW=factDW)
-        thetaCenter = math.asin(rm.ch / (2*siCrystal.d*E0))
-
-        E = np.ones_like(dtheta) * E0
-        theta = dtheta + thetaCenter
-        for_one_alpha(siCrystal, alpha, hkl, t)
-
-def compare_crystal_bending(hkl, t=None, geom='Laue reflected', factDW=1.,
-                                legendPos1=4, legendPos2=1, Rcurvmm=[np.inf],
-                                alphas=[0]):
-    try:
-        import pyopencl as cl
-        os.environ['PYOPENCL_COMPILER_OUTPUT'] = '1'
-        isOpenCL = True
-    except ImportError:
-        isOpenCL = False
-
-    if isOpenCL:
-        import xrt.backends.raycing.myopencl as mcl
-        matCL = mcl.XRT_CL(r'materials.cl',
-                           precisionOpenCL='float32',
-#                           precisionOpenCL='float64',
-                           # targetOpenCL='CPU'
-                           )
-    else:
-        matCL = None
-        
-        
-    """A comparison subroutine used in the module test suit."""
-    def for_one_R(crystal, alphaDeg, hkl, t, R):
-
-        Rcurv=np.inf if R is None else R
-        if Rcurv==0:
-            Rcurv=np.inf
-        alpha = np.radians(alphaDeg)
-        s0 = (np.zeros_like(theta), np.cos(theta+alpha), -np.sin(theta+alpha))
-        sh = (np.zeros_like(theta), np.cos(theta-alpha), np.sin(theta-alpha))
-        if geom.startswith('Bragg'):
-            n = (0, 0, 1)  # outward surface normal
-        else:
-            n = (0, -1, 0)  # outward surface normal
-        hn = (0, np.sin(alpha), np.cos(alpha))  # outward Bragg normal
-        gamma0 = sum(i*j for i, j in zip(n, s0))
-        gammah = sum(i*j for i, j in zip(n, sh))
-        hns0 = sum(i*j for i, j in zip(hn, s0))
-
-        fig = plt.figure(figsize=(8, 6), dpi=100)
-        fig.subplots_adjust(right=0.88)
-        ax = fig.add_subplot(111)
-
-        curS, curP = crystal.get_amplitude(E, gamma0, gammah, hns0)
-
-        curSDpt, curPDpt = crystal.get_amplitude_pytte(E, gamma0, gammah, hns0,
-                                                       ucl=matCL, alphaAsym=alpha,
-                                                       Ry=Rcurv)
-
-        pyTTE = False
-        if pyTTE:
-            geotag = 0 if geom.startswith('B') else np.pi*0.5
-#            print(Rcurv)
-            ttx = TTcrystal(crystal = 'Si', hkl=crystal.hkl, thickness = Quantity(t*1e3,'um'), 
-                            debye_waller = 1, xrt_crystal=crystal, Rx=Quantity(Rcurv, 'mm'),
-                            asymmetry = Quantity(alpha+geotag, 'rad'))
-            tts = TTscan(constant=Quantity(E[0],'eV'),
-                         scan=Quantity(theta-thetaCenter, 'rad'),
-                         polarization='sigma')
-#            ttp = TTscan(constant=Quantity(E[0],'eV'),
-#                         scan=Quantity(theta-thetaCenter, 'rad'),
-#                         polarization='pi')
-            
-            scan_tt_s=TakagiTaupin(ttx, tts)
-#            scan_tt_p=TakagiTaupin(ttx, ttp)        
-    
-            if __name__ == '__main__':
-                scan_vector, R, T, curSD = scan_tt_s.run()
-#                scan_vector, R, T, curPD = scan_tt_p.run()
-
-# phases:
-#        ax2 = ax.twinx()
-#        ax2.set_ylabel(r'$\phi_s - \phi_p$', color='c')
-#        phi = np.unwrap(np.angle(curS * curP.conj()))
-#        phiD = np.unwrap(np.angle(curSD * curPD.conj()))
-#        p9, = ax2.plot((theta-thetaCenter) * convFactor, phi, 'c', lw=1,
-#                       yunits=math.pi, zorder=0)
-#        p10, = ax2.plot((theta-thetaCenter) * convFactor, -phiD, 'm', lw=1,
-#                        yunits=math.pi, zorder=0)
-#        formatter = mpl.ticker.FormatStrFormatter('%g' + r'$ \pi$')
-#        ax2.yaxis.set_major_formatter(formatter)
-#        for tl in ax2.get_yticklabels():
-#            tl.set_color('c')
-
-        if t is not None:
-            tt = u', t={0:.0f}µm'.format(t * 1e3)
-            tname = '{0:03d}mkm'.format(int(t * 1e3))
-            thickness = t
-        else:
-            tt = ' thick'
-            tname = 'thick'
-            thickness = 1.
-        if geom.startswith('Bragg'):
-            geomPrefix = 'b'
-        else:
-            geomPrefix = 'l'
-
-        if np.isinf(Rcurv):
-            fig.suptitle(r'{0} Si{1}, $\alpha={2:.1f}^\circ$, bending R=$\infty$, E={3:.0f}keV'.format(geom, # analysis:ignore
-                         hkl, alphaDeg, E0/1e3), fontsize=16)
-        else:
-            fig.suptitle(r'{0} Si{1}, $\alpha={2:.1f}^\circ$, bending R={3:.1f}m, E={4:.0f}keV'.format(geom, # analysis:ignore
-                         hkl, alphaDeg, Rcurv/1e3, E0/1e3), fontsize=16)
-
-        p7, = ax.plot((theta - thetaCenter) * convFactor,
-                      abs(curS)**2, '-r', linewidth=2)
-#            p8, = ax.plot((theta - thetaCenter) * convFactor,
-#                          abs(curP)**2, '-c', linewidth=2)
-
-        if pyTTE:
-            p11, = ax.plot((theta - thetaCenter) * convFactor,
-                           abs(curSD)**2, 'g', linewidth=2)
-    #        p12, = ax.plot((theta - thetaCenter) * convFactor,
-    #                       abs(curPD)**2, '--r')
-
-        p13, = ax.plot((theta - thetaCenter) * convFactor,
-                       abs(curSDpt)**2, 'b', linewidth=2)
-#        p14, = ax.plot((theta - thetaCenter) * convFactor,
-#                       abs(curPDpt)**2, '--r')
-
-        ax.set_xlabel(r'$\theta-\theta_B$ ($\mu$rad)')
-        if geom.endswith('transmitted'):
-            ax.set_ylabel('transmittivity')
-        else:
-            ax.set_ylabel('reflectivity')
-        ax.set_xlim([dtheta[0] * convFactor, dtheta[-1] * convFactor])
-
-        plotList = [p7, p13]
-        curveList = ['xrt perfect', 'xrt pyTTE']
-        if pyTTE:
-            plotList.append(p11)
-            curveList.append('pyTTE')
-
-
-        legendPostmp = legendPos2 if alphaDeg > 0 else legendPos2+1
-        ax.legend(plotList, curveList, loc=legendPostmp)
-#        ax2.add_artist(l1)
-
-        fname = '{0}Si{1}_{2}_a{3:-.0f}_{4:-.2f}'.format(
-            geomPrefix, hkl, tname, alphaDeg, Rcurv/1e3)
-
-        fig.savefig(fname + '.png')
-
-    E0 = 30000. if geom.startswith('L') or hkl =='333' else 15000.
-#    convFactor = 180 / np.pi * 3600.  # arcsec
-    convFactor = 1e6
-    for radius in Rcurvmm:
-        if hkl == '111':  # Si111
-            if geom.startswith('Bragg'):
-                dtheta = np.linspace(min(-2e6/radius, -100), 100, 2000) * 1e-6
-            else:
-                dtheta = np.linspace(-150, 100, 1000) * 1e-6
-                #                dtheta = np.linspace(-5-np.abs(alphas[0])*2*50e3/radius,
-#                                     5+np.abs(alphas[0])*2*50e3/radius,
-#                                     1000) * 1e-6
-#            dSpacing = 3.13562
-            hklInd = 1, 1, 1
-        elif hkl == '333':  # Si333
-            if geom.startswith('Bragg'):
-                dtheta = np.linspace(-100, 100, 1000) * 1e-6
-            else:
-                dtheta = np.linspace(-2-np.abs(alphas[0])**1.2*50e3/radius,
-                                     2+np.abs(alphas[0])**1.2*50e3/radius,
-                                     1000) * 1e-6
-#            dSpacing = 3.13562 / 3.
-            hklInd = 3, 3, 3
-
-#        siCrystal = rm.CrystalDiamond(hklInd, dSpacing, t=t, geom=geom,
-#                                      factDW=factDW)
-        siCrystal = rm.CrystalSi(hkl=hklInd, t=t, geom=geom, factDW=factDW)
-        thetaCenter = math.asin(rm.ch / (2*siCrystal.d*E0))
-
-        E = np.ones_like(dtheta) * E0
-        theta = dtheta + thetaCenter
-        for_one_R(siCrystal, alphas[0], hkl, t, radius)
-
-
-def compare_Bragg_Laue(hkl, beamPath, factDW=1.):
-    """A comparison subroutine used in the module test suit."""
-    def for_one_alpha(alphaDeg, hkl):
-        alpha = math.radians(alphaDeg)
-        s0 = (np.zeros_like(theta), np.cos(theta+alpha), -np.sin(theta+alpha))
-        sh = (np.zeros_like(theta), np.cos(theta-alpha), np.sin(theta-alpha))
-
-#'Bragg':
-        n = (0, 0, 1)  # outward surface normal
-        hn = (0, math.sin(alpha), math.cos(alpha))  # outward Bragg normal
-        gamma0 = sum(i*j for i, j in zip(n, s0))
-        gammah = sum(i*j for i, j in zip(n, sh))
-        hns0 = sum(i*j for i, j in zip(hn, s0))
-        braggS, braggP = siBraggCrystal.get_amplitude(E, gamma0, gammah, hns0)
-#'Laue':
-        n = (0, -1, 0)  # outward surface normal
-        hn = (0, math.sin(alpha), math.cos(alpha))  # outward Bragg normal
-        gamma0 = sum(i*j for i, j in zip(n, s0))
-        gammah = sum(i*j for i, j in zip(n, sh))
-        hns0 = sum(i*j for i, j in zip(hn, s0))
-        laueS, laueP = siLaueCrystal.get_amplitude(E, gamma0, gammah, hns0)
-
-        fig = plt.figure(figsize=(8, 6), dpi=100)
-        ax = fig.add_subplot(111)
-
-# phases:
-        ax2 = ax.twinx()
-        ax2.set_ylabel(r'$\phi_s - \phi_p$', color='c')
-        phi = np.unwrap(np.angle(braggS * braggP.conj()))
-        p5, = ax2.plot((theta-thetaCenter) * convFactor, phi, '-c', lw=1,
-                       yunits=math.pi, zorder=0)
-        phi = np.unwrap(np.angle(laueS * laueP.conj()))
-        p6, = ax2.plot((theta-thetaCenter) * convFactor, phi, '-c.', lw=1,
-                       yunits=math.pi, zorder=0)
-        formatter = mpl.ticker.FormatStrFormatter('%g' + r'$ \pi$')
-        ax2.yaxis.set_major_formatter(formatter)
-        for tl in ax2.get_yticklabels():
-            tl.set_color('c')
-
-        fig.suptitle(r'Comparison of Bragg and Laue transmittivity for Si{0}'.
-                     format(hkl), fontsize=16)
-        p1, = ax.plot((theta-thetaCenter) * convFactor, abs(braggS)**2, '-r')
-        p2, = ax.plot((theta-thetaCenter) * convFactor, abs(braggP)**2, '-b')
-        p3, = ax.plot((theta-thetaCenter) * convFactor, abs(laueS)**2, '-r.')
-        p4, = ax.plot((theta-thetaCenter) * convFactor, abs(laueP)**2, '-b.')
-        ax.set_xlabel(r'$\theta-\theta_B$ (arcsec)')
-        ax.set_ylabel('transmittivity')
-
-#upper right	1
-#upper left	2
-#lower left	3
-#lower right	4
-#right   	5
-#center left	6
-#center right	7
-#lower center	8
-#upper center	9
-#center         10
-        l1 = ax.legend([p1, p2], ['s', 'p'], loc=3)
-        ax.legend([p1, p3], [u'Bragg t={0:.1f} µm'.format(
-            siBraggCrystal.t * 1e3), u'Laue t={0:.1f} µm'.format(
-            siLaueCrystal.t * 1e3)], loc=2)
-        ax.add_artist(l1)
-        ax.set_xlim([dtheta[0] * convFactor, dtheta[-1] * convFactor])
-
-        fname = r'BraggLaueTrSi{0}'.format(hkl)
-        fig.savefig(fname + '.png')
-
-    E0 = 10000.
-    convFactor = 180 / math.pi * 3600.  # arcsec
-    if hkl == '111':  # Si111
-        dtheta = np.linspace(-100, 100, 400) * 1e-6
-        dSpacing = 3.13562
-        hklInd = 1, 1, 1
-    elif hkl == '333':  # Si333
-        dtheta = np.linspace(-30, 30, 400) * 1e-6
-        dSpacing = 3.13562 / 3
-        hklInd = 3, 3, 3
-
-    thetaCenter = math.asin(rm.ch / (2*dSpacing*E0))
-    t = beamPath * math.sin(thetaCenter)
-    siBraggCrystal = rm.CrystalDiamond(hklInd, dSpacing, t=t,
-                                       geom='Bragg transmitted', factDW=factDW)
-    t = beamPath * math.cos(thetaCenter)
-    siLaueCrystal = rm.CrystalDiamond(hklInd, dSpacing, t=t,
-                                      geom='Laue transmitted', factDW=factDW)
-
-    E = np.ones_like(dtheta) * E0
-    theta = dtheta + thetaCenter
-    for_one_alpha(0., hkl)
-#    for_one_alpha(siCrystal, -5., hkl)
-#    for_one_alpha(siCrystal, 5., hkl)
-
-
-def compare_reflectivity():
-    """A comparison subroutine used in the module test suit."""
-    def for_one_material(stripe, refs, refp, theta, reprAngle):
-        fig = plt.figure(figsize=(8, 6), dpi=100)
-        fig.subplots_adjust(right=0.86)
-        ax = fig.add_subplot(111)
-        ax.set_xlabel('energy (eV)')
-        ax.set_ylabel('reflectivity')
-        ax.set_xlim(30, 5e4)
-        fig.suptitle(stripe.name + ' ' + reprAngle, fontsize=16)
-        x, R2s = np.loadtxt(refs, unpack=True)
-        p1, = ax.plot(x, R2s, '-k', label='s xf1f2')
-        x, R2s = np.loadtxt(refp, unpack=True)
-        p2, = ax.plot(x, R2s, '--k', label='p xf1f2')
-        refl = stripe.get_amplitude(E, math.sin(theta))
-        rs, rp = refl[0], refl[1]
-        p3, = ax.semilogx(E, abs(rs)**2, '-r')
-        p4, = ax.semilogx(E, abs(rp)**2, '--r')
-        l1 = ax.legend([p1, p2], ['s', 'p'], loc=3)
-        ax.legend([p1, p3], ['Xf1f2/XOP', 'xrt'], loc=6)
-        ax.add_artist(l1)
-# phases:
-        ax2 = ax.twinx()
-        ax2.set_ylabel(r'$\phi_s - \phi_p$', color='c')
-        phi = np.unwrap(np.angle(rs * rp.conj()))
-        p9, = ax2.plot(E, phi, 'c', lw=2, yunits=math.pi, zorder=0)
-        formatter = mpl.ticker.FormatStrFormatter('%g' + r'$ \pi$')
-        ax2.yaxis.set_major_formatter(formatter)
-        for tl in ax2.get_yticklabels():
-            tl.set_color('c')
-
-        fname = 'MirrorRefl' + stripe.name + "".join(reprAngle.split())
-        fig.savefig(fname + '.png')
-
-    dataDir = os.path.join('', 'XOP-Reflectivities')
-    E = np.logspace(1.+math.log10(3.), 4.+math.log10(5.), 500)
-    stripeSi = rm.Material('Si', rho=2.33)
-    for_one_material(stripeSi,
-                     os.path.join(dataDir, "Si05deg_s.xf1f2.gz"),
-                     os.path.join(dataDir, "Si05deg_p.xf1f2.gz"),
-                     math.radians(0.5), '@ 0.5 deg')
-    stripePt = rm.Material('Pt', rho=21.45)
-    for_one_material(stripePt,
-                     os.path.join(dataDir, "Pt4mrad_s.xf1f2.gz"),
-                     os.path.join(dataDir, "Pt4mrad_p.xf1f2.gz"),
-                     4e-3, '@ 4 mrad')
-    stripeSiO2 = rm.Material(('Si', 'O'), quantities=(1, 2), rho=2.2)
-    for_one_material(stripeSiO2,
-                     os.path.join(dataDir, "SiO205deg_s.xf1f2.gz"),
-                     os.path.join(dataDir, "SiO205deg_p.xf1f2.gz"),
-                     math.radians(0.5), '@ 0.5 deg')
-    stripeRh = rm.Material('Rh', rho=12.41)
-    for_one_material(stripeRh,
-                     os.path.join(dataDir, "Rh2mrad_s.xf1f2.gz"),
-                     os.path.join(dataDir, "Rh2mrad_p.xf1f2.gz"),
-                     2e-3, '@ 2 mrad')
-
-
-def compare_reflectivity_coated():
-    """A comparison subroutine used in the module test suit."""
-    def for_one_material(stripe, strOnly, refs, refp, theta, reprAngle):
-        fig = plt.figure(figsize=(8, 6), dpi=100)
-        fig.subplots_adjust(right=0.86)
-        ax = fig.add_subplot(111)
-        ax.set_xlabel('energy (keV)')
-        ax.set_ylabel('reflectivity')
-        # ax.set_xlim(100, 4e4)
-        ax.set_ylim(1e-7, 2)
-        fig.suptitle(stripe.name + ' ' + reprAngle, fontsize=16)
-        x, R2s = np.loadtxt(refs, unpack=True, skiprows=2, usecols=(0, 1))
-        p1, = ax.semilogy(x*1e-3, R2s, '-k', label='s CXRO')
-        x, R2s = np.loadtxt(refp, unpack=True, skiprows=2, usecols=(0, 1))
-        p2, = ax.semilogy(x*1e-3, R2s, '--k', label='p CXRO')
-        refl = stripe.get_amplitude(E, math.sin(theta))
-        rs, rp = refl[0], refl[1]
-        rs0, rp0 = strOnly.get_amplitude(E, math.sin(theta))[0:2]
-        p3, = ax.semilogy(E*1e-3, abs(rs)**2, '-r')
-        p4, = ax.semilogy(E*1e-3, abs(rp)**2, '--r')
-        p5, = ax.semilogy(E*1e-3, abs(rs0)**2, '-m')
-        p6, = ax.semilogy(E*1e-3, abs(rp0)**2, '--c')
-        l1 = ax.legend([p1, p2], ['s', 'p'], loc=3)
-        ax.legend([p1, p3, p5], ['CXRO', 'xrt', 'bulk coating'], loc=1)
-        ax.add_artist(l1)
-# phases:
-        ax2 = ax.twinx()
-        ax2.set_ylabel(r'$\phi_s - \phi_p$', color='c')
-        phi = np.unwrap(np.angle(rs * rp.conj()))
-        p9, = ax2.plot(E*1e-3, phi, 'c', lw=2, yunits=math.pi, zorder=0)
-        formatter = mpl.ticker.FormatStrFormatter('%g' + r'$ \pi$')
-        ax2.yaxis.set_major_formatter(formatter)
-        for tl in ax2.get_yticklabels():
-            tl.set_color('c')
-
-        ax2.set_zorder(-1)
-        ax.patch.set_visible(False)  # hide the 'canvas'
-
-        fname = 'MirrorRefl' + stripe.name + "".join(reprAngle.split())
-        fig.savefig(fname + '.png')
-
-    dataDir = os.path.join('', 'CXRO-Reflectivities')
-    E = np.logspace(2., 4.+math.log10(4.), 1000)
-    mSi = rm.Material('Si', rho=2.33)
-    mSiO2 = rm.Material(('Si', 'O'), quantities=(1, 2), rho=2.65)
-#    mB4C = rm.Material(('B', 'C'), quantities=(4, 1), rho=2.52)
-    mRh = rm.Material('Rh', rho=12.41, kind='mirror')
-    mC = rm.Material('C', rho=3.5, kind='mirror')
-    cRhSi = rm.Coated(coating=mRh, cThickness=300,
-                      substrate=mSi, surfaceRoughness=20,
-                      substRoughness=20, name='30 nm Rh on Si')
-    cCSiO2 = rm.Coated(coating=mC, cThickness=200,
-                        substrate=mSiO2, surfaceRoughness=10,
-                        substRoughness=10, name='20 nm Diamond on Quartz')
-    for_one_material(cRhSi, mRh,
-                     os.path.join(dataDir, "RhSi_s_rough2.CXRO.gz"),
-                     os.path.join(dataDir, "RhSi_p_rough2.CXRO.gz"),
-                     4e-3, '@ 4 mrad,\nRMS roughness 2 nm')
-
-    for_one_material(cCSiO2, mC,
-                      os.path.join(dataDir, "CSiO2_s_rough1.CXRO.gz"),
-                      os.path.join(dataDir, "CSiO2_p_rough1.CXRO.gz"),
-                      np.radians(0.2), '@ 0.2 deg,\nRMS roughness 1 nm')
-
-
-def compare_reflectivity_slab():
-    """A comparison subroutine used in the module test suit."""
-    def for_one_material(stripe, refs, refp, E, reprEnergy):
-        fig = plt.figure(figsize=(8, 6), dpi=100)
-        fig.subplots_adjust(right=0.86)
-        ax = fig.add_subplot(111)
-        ax.set_xlabel('grazing angle (deg)')
-        ax.set_ylabel('reflectivity')
-        ax.set_xlim(0, 10)
-        fig.suptitle(stripe.name + ' ' + reprEnergy, fontsize=16)
-        x, R2s = np.loadtxt(refs, unpack=True)
-        p1, = ax.plot(x, R2s, '-k', label='s Mlayer')
-        x, R2s = np.loadtxt(refp, unpack=True)
-        p2, = ax.plot(x, R2s, '--k', label='p Mlayer')
-        refl = stripe.get_amplitude(E, np.sin(np.deg2rad(theta)))
-        rs, rp = refl[0], refl[1]
-        p3, = ax.semilogy(theta, abs(rs)**2, '-r')
-        p4, = ax.semilogy(theta, abs(rp)**2, '--r')
-        l1 = ax.legend([p1, p2], ['s', 'p'], loc=3)
-        ax.legend([p1, p3], ['Mlayer/XOP', 'xrt'], loc=1)
-        ax.add_artist(l1)
-        ylim = ax.get_ylim()
-        ax.set_ylim([ylim[0], 1])
-# phases:
-        ax2 = ax.twinx()
-        ax2.set_ylabel(r'$\phi_s - \phi_p$', color='c')
-        phi = np.unwrap(np.angle(rs * rp.conj()))
-        p9, = ax2.plot(theta, phi, 'c', lw=2, yunits=math.pi, zorder=0)
-        formatter = mpl.ticker.FormatStrFormatter('%g' + r'$ \pi$')
-        ax2.yaxis.set_major_formatter(formatter)
-        for tl in ax2.get_yticklabels():
-            tl.set_color('c')
-
-        ax2.set_zorder(-1)
-        ax.patch.set_visible(False)  # hide the 'canvas'
-
-        fname = 'SlabRefl' + stripe.name + ' ' + reprEnergy
-        fig.savefig(fname + '.png')
-
-    dataDir = os.path.join('', 'XOP-Reflectivities')
-    theta = np.linspace(0, 10, 500)  # degrees
-    layerW = rm.Material('W', kind='thin mirror', rho=19.3, t=2.5e-6)
-    for_one_material(layerW,
-                     os.path.join(dataDir, "W25A_10kev_s.mlayer.gz"),
-                     os.path.join(dataDir, "W25A_10kev_p.mlayer.gz"), 1e4,
-                     u'slab, t = 25 Å, @ 10 keV')
-
-
-def compare_multilayer():
-    """A comparison subroutine used in the module test suit."""
-#    cl_list = None
-    # wantOpenCL = True
-    wantOpenCL = False
-
-    if wantOpenCL:
-        try:
-            import pyopencl as cl
-            os.environ['PYOPENCL_COMPILER_OUTPUT'] = '1'
-            isOpenCL = True
-        except ImportError:
-            isOpenCL = False
-
-        if isOpenCL:
-            import xrt.backends.raycing.myopencl as mcl
-            matCL = mcl.XRT_CL(r'materials.cl')
-    #        cl_list = matCL.cl_ctx[0], matCL.cl_queue[0], matCL.cl_program[0]
-        else:
-            matCL = None
-    else:
-        matCL = None
-
-    def compare(xrtMLs, refDatas, E, title, flabel=''):
-        refxs, refss, refps, refphs = [], [], [], []
-        refLabels = [rd[1] for rd in refDatas]
-        for refData in refDatas:
-            refFile = refData[0]
-            if refFile.endswith('.npy'):
-                data = np.load(refFile, allow_pickle=True)
-                # print([key for key in data.item()])
-                refx = data.item()['Angle']
-                refs = data.item()['Ang, TRANSMITTANCE s-pol']
-                refp = data.item()['Ang, TRANSMITTANCE p-pol']
-                refph = np.radians(data.item()[
-                    'Ang, PHASE DIFFERENCE DELTA-(S-P)'])
-            else:
-                res = np.loadtxt(refFile, unpack=True)
-                refx, refs = res[:2]
-                refp = res[2] if len(res) > 2 else None
-                if len(res) > 4:
-                    refph = (res[3] - res[4]) * np.pi
-                else:
-                    refph = None
-            refxs.append(refx)
-            refss.append(refs)
-            refps.append(refp)
-            refphs.append(refph)
-
-        fig = plt.figure(figsize=(8, 6), dpi=100)
-        fig.subplots_adjust(right=0.86)
-        ax = fig.add_subplot(111)
-        ax.set_xlabel('grazing angle (deg)')
-        if 'trans' in xrtMLs[0][0].geom:
-            ax.set_ylabel('transmittivity')
-        else:
-            ax.set_ylabel('reflectivity')
-        ax.set_xlim(theta[0], theta[-1])
-        fig.suptitle(title, fontsize=12)
-
-        xrtData = []
-        xrtLines = []
-        xrtLabels = [xd[1] for xd in xrtMLs]
-        for iml, ml in enumerate(xrtMLs):
-            refl = ml[0].get_amplitude(E, np.sin(np.radians(theta)), ucl=matCL)
-            rs, rp = refl[0], refl[1]
-            xrtData.append((rs, rp))
-            c = 'C{0}'.format(iml)
-            p1, = ax.plot(theta, abs(rs)**2, '-', color=c, lw=2, zorder=100)
-            p2, = ax.plot(theta, abs(rp)**2, '--', color=c, lw=2, zorder=100)
-            xrtLines.append((p1, p2))
-
-        refLines = []
-        for iref, (refx, refs, refp) in enumerate(zip(refxs, refss, refps)):
-            c = 'C{0}'.format(iref+len(xrtMLs))
-            pS, = ax.plot(refx, refs, '-', lw=2, color=c)
-            if refp is not None:
-                pP, = ax.plot(refx, refp, '--', lw=2, color=c)
-                refLines.append((pS, pP))
-            else:
-                refLines.append((pS, None))
-
-        l1 = ax.legend([(p1,), (p2,)], ['s', 'p'], loc='upper right',
-                       handler_map={tuple: BlackLineObjectsHandler()})
-
-        ax.legend(xrtLines+refLines, xrtLabels+refLabels, loc='lower left',
-                  title=ax.get_ylabel(),
-                  handler_map={tuple: TwoLineObjectsHandler()})
-        ax.add_artist(l1)
-        ax.set_ylim([0, None])
-
-# phases:
-        ax2 = ax.twinx()
-        ax2.set_ylabel(r'$\phi_s - \phi_p$')  # , color='c')
-        xrtLinesPh = []
-        for iml, (rs, rp) in enumerate(xrtData):
-            c = 'C{0}'.format(iml)
-            phi = np.unwrap(np.angle(rs * rp.conj()))
-            p9, = ax2.plot(theta, phi, color=c, yunits=math.pi, alpha=0.5,
-                           zorder=90)
-            xrtLinesPh.append(p9)
-        refLinesPh = []
-        for iref, (refx, refph) in enumerate(zip(refxs, refphs)):
-            c = 'C{0}'.format(iref+len(xrtMLs))
-            if refph is not None:
-                pH, = ax2.plot(refx, refph, color=c, yunits=math.pi, alpha=0.5)
-                refLinesPh.append(pH)
-        formatter = mpl.ticker.FormatStrFormatter('%g' + r'$ \pi$')
-        ax2.yaxis.set_major_formatter(formatter)
-        ax2.set_xlim(theta[0], theta[-1])
-
-        ax2.set_zorder(-1)
-        ax.patch.set_visible(False)  # hide the 'canvas'
-        ax2.legend(xrtLinesPh+refLinesPh, xrtLabels+refLabels,
-                   loc='lower right', title='phase difference')
-
-        ml = xrtMLs[0][0]
-        fname = 'Multilayer{0}{1}'.format(ml.tLayer.name, ml.bLayer.name)
-        fig.savefig(fname + flabel)
-
-    dataDir = os.path.join('', 'XOP-Reflectivities')
-
-    theta = np.linspace(35, 40, 511)  # degrees
-    E0 = 398.0
-    mScH = rm.Material('Sc', rho=2.98, table='Henke')
-    mCrH = rm.Material('Cr', rho=7.18, table='Henke')
-    mScC = rm.Material('Sc', rho=2.98, table='Chantler')
-    mCrC = rm.Material('Cr', rho=7.18, table='Chantler')
-
-    # mLH = rm.Multilayer(mScH, 12.8, mCrH, 12.8, 200, mScH)
-    # mLC = rm.Multilayer(mScC, 12.8, mCrC, 12.8, 200, mScC)
-    # compare(
-    #     ((mLH, 'xrt-Henke'), (mLC, 'xrt-Chantler')),
-    #     [(os.path.join(dataDir, "ScCr_ML_reflection_REFLEC.npy"), 'REFLEC'),
-    #      (os.path.join(dataDir, "mLScCr-spph.mlayer.gz"), 'Mlayer/XOP')],
-    #     E0, u'200 × [12.8 Å Sc + 12.8 Å Cr] / Sc multilayer @ 398 eV')
-
-    mLH = rm.Multilayer(mScH, 12.8, mCrH, 12.8, 200, mScH, substThickness=13.0,
-                        geom='transmitted')
-    mLC = rm.Multilayer(mScC, 12.8, mCrC, 12.8, 200, mScC, substThickness=13.0,
-                        geom='transmitted')
-    compare(
-        ((mLH, 'xrt-Henke'), (mLC, 'xrt-Chantler')),
-        [(os.path.join(dataDir, "ScCr_ML_transmission_REFLEC.npy"), 'REFLEC')],
-        E0, u'200 × [12.8 Å Sc + 12.8 Å Cr] / 13 Å Sc multilayer @ 398 eV',
-        '-transmitted')
-
-    # theta = np.linspace(0, 1.6, 801)  # degrees
-    # mSi = rm.Material('Si', rho=2.33)
-    # mW = rm.Material('W', rho=19.3)
-
-    # mL = rm.Multilayer(mSi, 27, mW, 18, 40, mSi)
-    # compare([(mL, 'xrt')],
-    #         [(os.path.join(dataDir, "WSi45A04.mlayer.gz"), 'Mlayer/XOP')],
-    #         8050, u'40 × [27 Å Si + 18 Å W] multilayer @ 8.05 keV')
-
-    # mL = rm.Multilayer(mSi, 27*2, mW, 18*2, 40, mSi, 27, 18, 2)
-    # compare([(mL, 'xrt')],
-    #         [(os.path.join(dataDir, "WSi45_100A40.mlayer.gz"), 'Mlayer/XOP')],
-    #         8050, u'Depth graded multilayer \n 40 × [54 Å Si + 36 Å W]'
-    #         u' to [27 Å Si + 18 Å W] @ 8.05 keV', '-graded')
-
-    # mL = rm.Multilayer(mSi, 27, mW, 18, 40, mSi, 27*2, 18*2, 2)
-    # compare([(mL, 'xrt')],
-    #         [(os.path.join(dataDir, "WSi100_45A40.mlayer.gz"), 'Mlayer/XOP')],
-    #         8050, u'Depth graded multilayer \n 40 × [27 Å Si + 18 Å W]'
-    #         u' to [54 Å Si + 36 Å W] multilayer @ 8.05 keV', '-antigraded')
-
-
-def compare_multilayer_interdiffusion():
-    """A comparison subroutine used in the module test suit."""
-#    cl_list = None
-    try:
-        import pyopencl as cl
-        os.environ['PYOPENCL_COMPILER_OUTPUT'] = '1'
-        isOpenCL = True
-    except ImportError:
-        isOpenCL = False
-
-    if isOpenCL:
-        import xrt.backends.raycing.myopencl as mcl
-        matCL = mcl.XRT_CL(r'materials.cl')
-#        cl_list = matCL.cl_ctx[0], matCL.cl_queue[0], matCL.cl_program[0]
-    else:
-        matCL = None
-
-    def for_one_material(ml, refs, E, label, flabel=''):
-        fig = plt.figure(figsize=(8, 6), dpi=100)
-        fig.subplots_adjust(right=0.86)
-        ax = fig.add_subplot(111)
-        ax.set_xlabel('grazing angle (deg)')
-        ax.set_ylabel('reflectivity')
-        ax.set_xlim(theta[0], theta[-1])
-        fig.suptitle(label, fontsize=14)
-
-        x, R2s = np.loadtxt(refs, unpack=True, skiprows=2, usecols=(0, 1))
-        refl = ml.get_amplitude(E, np.sin(np.deg2rad(theta)), ucl=matCL)
-        rs, rp = refl[0], refl[1]
-
-# amplitudes:
-        p1, = ax.plot(x, R2s, '-k', label='s CXRO')
-        p3, = ax.plot(theta, abs(rs)**2, '-r', lw=1)
-        p4, = ax.plot(theta, abs(rp)**2, '--r')
-        l1 = ax.legend([p3, p4], ['s', 'p'], loc=3)
-        ax.legend([p1, p3], ['CXRO-Multilayer', 'xrt'], loc=1)
-        ax.add_artist(l1)
-        ylim = ax.get_ylim()
-        ax.set_ylim([ylim[0], 1])
-
-# phases:
-        ax2 = ax.twinx()
-        ax2.set_ylabel(r'$\phi_s - \phi_p$', color='c')
-        phi = np.unwrap(np.angle(rs * rp.conj()))
-        p9, = ax2.plot(theta, phi, 'c', lw=1, yunits=math.pi)
-        ax2.set_ylim(-0.001, 0.001)
-        formatter = mpl.ticker.FormatStrFormatter('%g' + r'$ \pi$')
-        ax2.yaxis.set_major_formatter(formatter)
-        for tl in ax2.get_yticklabels():
-            tl.set_color('c')
-        ax2.set_xlim(theta[0], theta[-1])
-
-        ax2.set_zorder(-1)
-        ax.patch.set_visible(False)  # hide the 'canvas'
-
-        fname = 'Multilayer' + ml.tLayer.name + ml.bLayer.name
-        fig.savefig(fname + flabel)
-
-    dataDir = os.path.join('', 'CXRO-Reflectivities')
-    theta = np.linspace(0, 1.6, 1001)  # degrees
-    mSi = rm.Material('Si', rho=2.33)
-    mW = rm.Material('W', rho=19.3)
-
-    mL = rm.Multilayer(mSi, 17.82, mW, 11.88, 300, mSi, idThickness=0)
-    for_one_material(mL, os.path.join(dataDir, "WSi300id0.CXRO.gz"), 24210,
-                     u'300 × [17.82 Å Si + 11.88 Å W] multilayer @ 24.21 keV\nInterdiffusion RMS 0 Å',
-                     'CXRO_id0')
-
-    mL = rm.Multilayer(mSi, 17.82, mW, 11.88, 300, mSi, idThickness=6)
-    for_one_material(mL, os.path.join(dataDir, "WSi300id6.CXRO.gz"), 24210,
-                     u'300 × [17.82 Å Si + 11.88 Å W] multilayer @ 24.21 keV\nInterdiffusion RMS 6 Å',
-                     'CXRO_id6')
-
-
-def compare_dTheta():
-    """A comparison subroutine used in the module test suit."""
-    def for_one_material(mat, ref1, title):
-        fig = plt.figure(figsize=(8, 6), dpi=100)
-        ax = fig.add_subplot(111)
-        ax.set_xlabel(r'$\theta_{B}-\alpha$, deg')
-        ax.set_ylabel(r'$\delta\theta$, deg')
-        fig.suptitle(title, fontsize=16)
-        thetaB = np.degrees(mat.get_Bragg_angle(E[0]))
-        calc_dt_new = np.degrees(
-            np.abs(mat.get_dtheta(E, np.radians(alpha))))
-        p2, = ax.semilogy(
-            alpha+thetaB, calc_dt_new, '-b',
-            label=r'with curvature')
-        calc_dt_reg = np.degrees(
-            np.abs(mat.get_dtheta_regular(E, np.radians(alpha))))
-        p3, = ax.semilogy(
-            alpha+thetaB, calc_dt_reg, '-r',
-            label=r'without curvature')
-        ax.legend(loc=0)
-        ax.set_xlim(0, 90)
-        ax.set_ylim(6e-5, 0.3)
-        fname = title
-        fig.savefig(fname + '.png')
-
-    E = np.ones(500) * 10000.
-    alpha = np.linspace(-90., 90., 500)
-    mat = rm.CrystalSi(tK=80)
-    titleStr = u'Deviation from the Bragg angle, Si(111), {0:d}keV'.format(
-        int(E[0]/1000))
-    for_one_material(mat, None, titleStr)
-
-
-def compare_absorption_coeff():
-    """A comparison subroutine used in the module test suit."""
-    def for_one_material(m):
-        rf = os.path.join(dataDir, "{0}_absCoeff.xcrosssec.gz".format(m.name))
-        title = u'Absorption in {0}'.format(mat.name)
-        fig = plt.figure(figsize=(8, 6), dpi=100)
-        ax = fig.add_subplot(111)
-        ax.set_xlabel('energy (eV)')
-        ax.set_ylabel(r'$\mu_0$ (cm$^{-1}$)')
-        fig.suptitle(title, fontsize=16)
-        x, mu0 = np.loadtxt(rf, unpack=True)
-        p1, = ax.loglog(x, mu0, '-k', lw=2, label='XCrossSec')
-        calcmu0 = m.get_absorption_coefficient(E)
-        p3, = ax.loglog(E, calcmu0, '-r', label='xrt')
-        ax.legend(loc=1)
-        ax.set_xlim(E[0], E[-1])
-        fname = title
-        fig.savefig(fname + '.png')
-
-    dataDir = os.path.join('', 'XOP-Reflectivities')
-    E = np.logspace(1+math.log10(2.), 4.+math.log10(3.), 500)
-
-#    mat = rm.Material('Be', rho=1.848)
-#    for_one_material(mat)
-#    mat = rm.Material('Ag', rho=10.50)
-#    mat = rm.Material('Ag', rho=10.50, table='Henke')
-#    for_one_material(mat)
-    mat = rm.Material('Al', rho=2.6989)
-    for_one_material(mat)
-#    mat = rm.Material('Au', rho=19.3)
-#    for_one_material(mat)
-#    mat = rm.Material('Ni', rho=8.902)
-#    for_one_material(mat)
-    E = 30000
-    print("abs coeff at {0} keV = {1} 1/cm".format(
-        E*1e-3, mat.get_absorption_coefficient(E)))
-    print("refr index at {0} keV = {1}".format(
-        E*1e-3, mat.get_refractive_index(E)))
-#    el = rm.Element('Ag')
-#    print("f1, f2", el.get_f1f2(30000))
-
-
-def compare_transmittivity():
-    """A comparison subroutine used in the module test suit."""
-    def for_one_material(mat, thickness, ref1, title, sname):
-        fig = plt.figure(figsize=(8, 6), dpi=100)
-        ax = fig.add_subplot(111)
-        ax.set_xlabel('energy (eV)')
-        ax.set_ylabel('transmittivity')
-        fig.suptitle(title, fontsize=16)
-        x, tr = np.loadtxt(ref1, unpack=True)
-        p1, = ax.semilogx(x, tr, '-k', lw=2, label='XPower/XOP')
-        calcmu0 = mat.get_absorption_coefficient(E)
-        transm = np.exp(-calcmu0 * thickness)
-        p3, = ax.semilogx(E, transm, '-r', label='xrt')
-        ax.legend(loc=2)
-        ax.set_xlim(E[0], E[-1])
-        fname = 'Transm' + sname
-        fig.savefig(fname + '.png')
-
-    dataDir = os.path.join('', 'XOP-Reflectivities')
-    E = np.logspace(2.+math.log10(3.), 4.+math.log10(3.), 500)
-    matDiamond = rm.Material('C', rho=3.52)
-    for_one_material(matDiamond, 60*1e-4,
-                     os.path.join(dataDir, "Diamond60mum.xpower.gz"),
-                     r'Transmittivity of 60-$\mu$m-thick diamond', 'Diamond')
-
-
-def run_tests():
-    """The body of the module test suit. Uncomment the tests you want."""
-
-#Compare the calculated rocking curves of Si crystals with those calculated by
-#XCrystal and XInpro (parts of XOP):
-    # compare_rocking_curves('111')
-    # compare_rocking_curves('333')
-    # compare_rocking_curves('111', t=0.007)  # t is thickness in mm
-    # compare_rocking_curves('333', t=0.007)
-    # compare_rocking_curves('111', t=0.100)
-    # compare_rocking_curves('333', t=0.100)
-    # compare_rocking_curves('111', t=0.007, geom='Bragg transmitted')
-    # compare_rocking_curves('333', t=0.007, geom='Bragg transmitted')
-    # compare_rocking_curves('111', t=0.100, geom='Bragg transmitted')
-    # compare_rocking_curves('333', t=0.100, geom='Bragg transmitted')
-    # compare_rocking_curves('111', t=0.007, geom='Laue reflected')
-    # compare_rocking_curves('333', t=0.007, geom='Laue reflected')
-    # compare_rocking_curves('111', t=0.100, geom='Laue reflected')
-    # compare_rocking_curves('333', t=0.100, geom='Laue reflected')
-    # compare_rocking_curves('111', t=0.007, geom='Laue transmitted')
-    # compare_rocking_curves('333', t=0.007, geom='Laue transmitted')
-    # compare_rocking_curves('111', t=0.100, geom='Laue transmitted')
-    # compare_rocking_curves('333', t=0.100, geom='Laue transmitted')
-
-# Compare rocking curves for bent Si crystals with those calculated by
-#XCrystal_Bent (Takagi-Taupin):
-#     compare_rocking_curves_bent('111', t=1.0, geom='Laue reflected',
-#                           Rcurvmm=np.inf, alphas=[30])
-    # compare_rocking_curves_bent('333', t=1.0, geom='Laue reflected',
-    #                       Rcurvmm=np.inf, alphas=[30])
-#    compare_rocking_curves_bent('111', t=1.0, geom='Laue reflected',
-#                           Rcurvmm=50*1e3,
-#                           alphas=[-60, -45, -30, -15, 0, 15, 30, 45, 60])
-#    compare_rocking_curves_bent('111', t=1.0, geom='Bragg reflected',
-#                           Rcurvmm=1e3,
-#                           alphas=[0, 4, 8, 12])
-
-#    compare_rocking_curves_bent('333', t=1.0, geom='Laue reflected',
-#                           Rcurvmm=50*1e3,
-#                           alphas=[-60, -45, -30, -15, 0, 15, 30, 45, 60])
-    compare_crystal_bending('111', t=0.3, geom='Bragg reflected',
-#                            Rcurvmm=[np.inf, 1e5, 1e4, 1e3])
-                            Rcurvmm=[np.inf]) #, 1e4, 1e3])
-
-#    compare_crystal_bending('333', t=1.5, geom='Bragg reflected',
-#                            Rcurvmm=[np.inf, 1e5, 1e4, 1e3])
-
-#    compare_crystal_bending('111', t=0.5, geom='Laue reflected',
-#                            Rcurvmm=[np.inf, 1e5, 1e4, 1e3],
-#                            alphas=[5.])
-
-#check that Bragg transmitted and Laue transmitted give the same results if the
-#beam path is equal:
-    # beamPath = 0.1  # mm
-    # compare_Bragg_Laue('111', beamPath=beamPath)
-    # compare_Bragg_Laue('333', beamPath=beamPath)
-
-#Compare the calculated reflectivities of Si, Pt, SiO_2 with those by Xf1f2
-#(part of XOP):
-    # compare_reflectivity()
-
-    # compare_reflectivity_coated()
-
-#Compare the calculated reflectivities of W slab with those by Mlayer
-#(part of XOP):
-    # compare_reflectivity_slab()
-
-#Compare the calculated reflectivities of W slab with those by Mlayer
-#(part of XOP):
-#    compare_multilayer()
-    # compare_multilayer_interdiffusion()
-    # compare_dTheta()
-
-#Compare the calculated absorption coefficient with that by XCrossSec
-#(part of XOP):
-    # compare_absorption_coeff()
-
-#Compare the calculated transmittivity with that by XPower
-#(part of XOP):
-    # compare_transmittivity()
-
-#Play with Si crystal:
-    # crystalSi = rm.CrystalSi(hkl=(1, 1, 1), tK=100.)
-    # print(2 * crystalSi.get_a()/math.sqrt(3.))  # 2dSi111
-    # print('Si111 d-spacing = {0:.6f}'.format(crystalSi.d))
-    # print(crystalSi.get_Bragg_offset(8600, 8979))
-
-    # crystalDiamond = rm.CrystalDiamond((1, 1, 1), 2.0592872, elements='C')
-    # E = 9000.
-    # print(u'Darwin width at E={0:.0f} eV is {1:.5f} µrad for s-polarization'.
-    #       format(E, crystalDiamond.get_Darwin_width(E) * 1e6))
-    # print(u'Darwin width at E={0:.0f} eV is {1:.5f} µrad for p-polarization'.
-    #       format(E, crystalDiamond.get_Darwin_width(E, polarization='p')*1e6))
-
-    plt.show()
-    print("finished")
-
-
-if __name__ == '__main__':
-    run_tests()
->>>>>>> 691fc0b8
+# -*- coding: utf-8 -*-
+"""
+Tests for Materials
+-------------------
+
+The module compares reflectivity, transmittivity, refraction index,
+absorption coefficient etc. with those calculated by XOP.
+
+Various material properties are compared with those calculated by XCrystal/XOP
+(also used by shadow for modeling crystal optics), XInpro/XOP and others.
+
+Find the corresponding scripts in `tests/raycing` directory.
+
+Reflectivity of Bragg crystals
+~~~~~~~~~~~~~~~~~~~~~~~~~~~~~~
+
+The small amplitude differences with XOP results are due
+to slight differences in Debye-Waller factor and/or tabulated values of the
+atomic scattering factors. The phase difference between s- and p-polarized
+rays (calculated by xrt, cyan line, right Y axis) is not calculated by the
+XOP programs and therefore is given without comparison.
+
++-------+--------------------+------------------+-------------------+
+|       |      α = -5°       |    symmetric     |       α = 5°      |
++=======+====================+==================+===================+
+| thick | |bSi111_thick_-5|  | |bSi111_thick_0| | |bSi111_thick_5|  |
+|       | |bSi333_thick_-5|  | |bSi333_thick_0| | |bSi333_thick_5|  |
++-------+--------------------+------------------+-------------------+
+| 100 µm|   |bSi111_100_-5|  |  |bSi111_100_0|  |  |bSi111_100_5|   |
+|       |   |bSi333_100_-5|  |  |bSi333_100_0|  |  |bSi333_100_5|   |
++-------+--------------------+------------------+-------------------+
+| 7 µm  |   |bSi111_007_-5|  |  |bSi111_007_0|  |  |bSi111_007_5|   |
+|       |   |bSi333_007_-5|  |  |bSi333_007_0|  |  |bSi333_007_5|   |
++-------+--------------------+------------------+-------------------+
+
+.. |bSi111_thick_-5| imagezoom:: _images/bSi111_thick_-5.*
+.. |bSi111_thick_0| imagezoom:: _images/bSi111_thick_0.*
+.. |bSi111_thick_5| imagezoom:: _images/bSi111_thick_5.*
+   :loc: upper-right-corner
+.. |bSi111_100_-5| imagezoom:: _images/bSi111_100mum_-5.*
+.. |bSi111_100_0| imagezoom:: _images/bSi111_100mum_0.*
+.. |bSi111_100_5| imagezoom:: _images/bSi111_100mum_5.*
+   :loc: upper-right-corner
+.. |bSi111_007_-5| imagezoom:: _images/bSi111_007mum_-5.*
+.. |bSi111_007_0| imagezoom:: _images/bSi111_007mum_0.*
+.. |bSi111_007_5| imagezoom:: _images/bSi111_007mum_5.*
+   :loc: upper-right-corner
+
+.. |bSi333_thick_-5| imagezoom:: _images/bSi333_thick_-5.*
+.. |bSi333_thick_0| imagezoom:: _images/bSi333_thick_0.*
+.. |bSi333_thick_5| imagezoom:: _images/bSi333_thick_5.*
+   :loc: upper-right-corner
+.. |bSi333_100_-5| imagezoom:: _images/bSi333_100mum_-5.*
+.. |bSi333_100_0| imagezoom:: _images/bSi333_100mum_0.*
+.. |bSi333_100_5| imagezoom:: _images/bSi333_100mum_5.*
+   :loc: upper-right-corner
+.. |bSi333_007_-5| imagezoom:: _images/bSi333_007mum_-5.*
+.. |bSi333_007_0| imagezoom:: _images/bSi333_007mum_0.*
+.. |bSi333_007_5| imagezoom:: _images/bSi333_007mum_5.*
+   :loc: upper-right-corner
+
+Reflectivity of Laue crystals
+~~~~~~~~~~~~~~~~~~~~~~~~~~~~~
+
+The small amplitude differences with XOP results are due
+to slight differences in Debye-Waller factor and/or tabulated values of the
+atomic scattering factors. The phase difference between s- and p-polarized
+rays (calculated by xrt, cyan line, right Y axis) is not calculated by the
+XOP programs and therefore is given without comparison.
+
++-------+--------------------+------------------+-------------------+
+|       |      α = -5°       |    symmetric     |       α = 5°      |
++=======+====================+==================+===================+
+| 100 µm|   |lSi111_100_-5|  |  |lSi111_100_0|  |  |lSi111_100_5|   |
+|       |   |lSi333_100_-5|  |  |lSi333_100_0|  |  |lSi333_100_5|   |
++-------+--------------------+------------------+-------------------+
+| 7 µm  |   |lSi111_007_-5|  |  |lSi111_007_0|  |  |lSi111_007_5|   |
+|       |   |lSi333_007_-5|  |  |lSi333_007_0|  |  |lSi333_007_5|   |
++-------+--------------------+------------------+-------------------+
+
+.. |lSi111_100_-5| imagezoom:: _images/lSi111_100mum_-5.*
+.. |lSi111_100_0| imagezoom:: _images/lSi111_100mum_0.*
+.. |lSi111_100_5| imagezoom:: _images/lSi111_100mum_5.*
+   :loc: upper-right-corner
+.. |lSi111_007_-5| imagezoom:: _images/lSi111_007mum_-5.*
+.. |lSi111_007_0| imagezoom:: _images/lSi111_007mum_0.*
+.. |lSi111_007_5| imagezoom:: _images/lSi111_007mum_5.*
+   :loc: upper-right-corner
+
+.. |lSi333_100_-5| imagezoom:: _images/lSi333_100mum_-5.*
+.. |lSi333_100_0| imagezoom:: _images/lSi333_100mum_0.*
+.. |lSi333_100_5| imagezoom:: _images/lSi333_100mum_5.*
+   :loc: upper-right-corner
+.. |lSi333_007_-5| imagezoom:: _images/lSi333_007mum_-5.*
+.. |lSi333_007_0| imagezoom:: _images/lSi333_007mum_0.*
+.. |lSi333_007_5| imagezoom:: _images/lSi333_007mum_5.*
+   :loc: upper-right-corner
+
+.. _transmittivity_Bragg:
+
+Transmittivity of Bragg crystals
+~~~~~~~~~~~~~~~~~~~~~~~~~~~~~~~~
+
+The curves are basically equal only for the symmetric case. Both
+XCrystal/XOP and XInpro/XOP are different for asymmetric crystals, when they
+give too low or too high (>1) transmittivity. This is because they refer to
+intencities, not flux and therefore cannot be directly applied to rays in
+ray tracing.
+
++-------+--------------------+-------------------+--------------------+
+|       |      α = -5°       |     symmetric     |        α = 5°      |
++=======+====================+===================+====================+
+| 100 µm|  |btSi111_100_-5|  |  |btSi111_100_0|  |  |btSi111_100_5|   |
+|       |  |btSi333_100_-5|  |  |btSi333_100_0|  |  |btSi333_100_5|   |
++-------+--------------------+-------------------+--------------------+
+| 7 µm  |  |btSi111_007_-5|  |  |btSi111_007_0|  |  |btSi111_007_5|   |
+|       |  |btSi333_007_-5|  |  |btSi333_007_0|  |  |btSi333_007_5|   |
++-------+--------------------+-------------------+--------------------+
+
+.. |btSi111_100_-5| imagezoom:: _images/btSi111_100mum_-5.*
+.. |btSi111_100_0| imagezoom:: _images/btSi111_100mum_0.*
+.. |btSi111_100_5| imagezoom:: _images/btSi111_100mum_5.*
+   :loc: upper-right-corner
+.. |btSi111_007_-5| imagezoom:: _images/btSi111_007mum_-5.*
+.. |btSi111_007_0| imagezoom:: _images/btSi111_007mum_0.*
+.. |btSi111_007_5| imagezoom:: _images/btSi111_007mum_5.*
+   :loc: upper-right-corner
+
+.. |btSi333_100_-5| imagezoom:: _images/btSi333_100mum_-5.*
+.. |btSi333_100_0| imagezoom:: _images/btSi333_100mum_0.*
+.. |btSi333_100_5| imagezoom:: _images/btSi333_100mum_5.*
+   :loc: upper-right-corner
+.. |btSi333_007_-5| imagezoom:: _images/btSi333_007mum_-5.*
+.. |btSi333_007_0| imagezoom:: _images/btSi333_007mum_0.*
+.. |btSi333_007_5| imagezoom:: _images/btSi333_007mum_5.*
+   :loc: upper-right-corner
+
+Transmittivity of Laue crystals
+~~~~~~~~~~~~~~~~~~~~~~~~~~~~~~~
+
+The curves are basically equal only for the symmetric case and only with
+XInpro/XOP results. XInpro/XOP is wrong for asymmetric crystals, when it
+gives too low or too high (>1) transmittivity. As seen, XCrystal/XOP is
+essentially different and wrong with Laue transmittivity.
+
++-------+--------------------+-------------------+--------------------+
+|       |      α = -5°       |    symmetric      |        α = 5°      |
++=======+====================+===================+====================+
+| 100 µm|  |ltSi111_100_-5|  |  |ltSi111_100_0|  |  |ltSi111_100_5|   |
+|       |  |ltSi333_100_-5|  |  |ltSi333_100_0|  |  |ltSi333_100_5|   |
++-------+--------------------+-------------------+--------------------+
+| 7 µm  |  |ltSi111_007_-5|  |  |ltSi111_007_0|  |  |ltSi111_007_5|   |
+|       |  |ltSi333_007_-5|  |  |ltSi333_007_0|  |  |ltSi333_007_5|   |
++-------+--------------------+-------------------+--------------------+
+
+.. |ltSi111_100_-5| imagezoom:: _images/ltSi111_100mum_-5.*
+.. |ltSi111_100_0| imagezoom:: _images/ltSi111_100mum_0.*
+.. |ltSi111_100_5| imagezoom:: _images/ltSi111_100mum_5.*
+   :loc: upper-right-corner
+.. |ltSi111_007_-5| imagezoom:: _images/ltSi111_007mum_-5.*
+.. |ltSi111_007_0| imagezoom:: _images/ltSi111_007mum_0.*
+.. |ltSi111_007_5| imagezoom:: _images/ltSi111_007mum_5.*
+   :loc: upper-right-corner
+
+.. |ltSi333_100_-5| imagezoom:: _images/ltSi333_100mum_-5.*
+.. |ltSi333_100_0| imagezoom:: _images/ltSi333_100mum_0.*
+.. |ltSi333_100_5| imagezoom:: _images/ltSi333_100mum_5.*
+   :loc: upper-right-corner
+.. |ltSi333_007_-5| imagezoom:: _images/ltSi333_007mum_-5.*
+.. |ltSi333_007_0| imagezoom:: _images/ltSi333_007mum_0.*
+.. |ltSi333_007_5| imagezoom:: _images/ltSi333_007mum_5.*
+   :loc: upper-right-corner
+
+.. _tests_mosaic:
+
+Reflectivity of mosaic crystals
+~~~~~~~~~~~~~~~~~~~~~~~~~~~~~~~
+
+These tests implement the diffraction setup from [SanchezDelRioMosaic]_, Fig.
+4. In our case, the source has a finite energy band to demonstrate the energy
+dispersion effect in parafocusing (cf. Figs. 5 and 6 ibid).
+
++----------+----------+
+|  |mosA|  |  |mosB|  |
++----------+----------+
+
+.. |mosA| imagezoom:: _images/MosaicGraphite002-screenA.*
+   :align: center
+.. |mosB| imagezoom:: _images/MosaicGraphite002-screenB.*
+   :align: center
+
+The penetration depth distribution should be compared with Fig 7 ibid.
+
+.. imagezoom:: _images/MosaicGraphite002-Z.*
+   :align: center
+
+The reflectivity curves are compared with those by XCrystal/XOP [XOP]_. The
+small differences are primarily due to small differences in the tabulations of
+the scattering factors. We use the one by Chantler [Chantler]_.
+
+.. imagezoom:: _images/MosaicGraphite002-ReflectivityS.*
+   :align: center
+
+Mirror reflectivity
+~~~~~~~~~~~~~~~~~~~
+
+The small amplitude differences with XOP are due
+to slight differences in tabulated values of the atomic scattering factors.
+The phase difference between s- and p-polarized rays (calculated by xrt,
+cyan line, right Y axis) is not calculated by the XOP programs and
+therefore is given without comparison.
+
++---------+---------+
+|  |mSi|  | |mSiO2| |
++---------+---------+
+|  |mRh|  |  |mPt|  |
++---------+---------+
+
+.. |mSi| imagezoom:: _images/MirrorReflSi@0.5deg.*
+.. |mSiO2| imagezoom:: _images/MirrorReflSiO2@0.5deg.*
+   :loc: upper-right-corner
+.. |mRh| imagezoom:: _images/MirrorReflRh@2mrad.*
+.. |mPt| imagezoom:: _images/MirrorReflPt@4mrad.*
+   :loc: upper-right-corner
+
+.. _multilayer_reflectivity:
+
+Slab, multilayer and coating reflectivity
+~~~~~~~~~~~~~~~~~~~~~~~~~~~~~~~~~~~~~~~~~
+
+Here, the phase difference between s- and p-polarized rays is given without
+comparison.
+
++---------------------+---------------------+
+|        |mlW|        |       |mlSiW|       |
++---------------------+---------------------+
+|      |mlSiWg|       |   |mlSiWCXRO_id0|   |
++---------------------+---------------------+
+|   |mlSiWCXRO_id6|   |      |mlRhOnSi|     |
++---------------------+---------------------+
+|  |DiamondOnQuartz|  |                     |
++---------------------+---------------------+
+
+.. |mlW| imagezoom:: _images/SlabReflW.*
+.. |mlSiW| imagezoom:: _images/MultilayerSiW.*
+   :loc: upper-right-corner
+.. |mlSiWg| imagezoom:: _images/MultilayerSiW-graded.*
+.. |mlSiWCXRO_id0| imagezoom:: _images/MultilayerSiWCXRO_id0.*
+   :loc: upper-right-corner
+.. |mlSiWCXRO_id6| imagezoom:: _images/MultilayerSiWCXRO_id6.*
+.. |mlRhOnSi| imagezoom:: _images/MirrorRefl30nmRhOnSi_4mrad_RMSroughness2nm.*
+   :loc: upper-right-corner
+.. |DiamondOnQuartz| imagezoom:: _images/MirrorRefl20nmDiamondOnQuartz_0.2deg_RMSroughness1nm.*
+
+.. _tests_ml_tran:
+
+.. note::
+
+    At low energy, the result strongly depends on the used tabulation.
+    'xrt-Henke' below overplots the curves calculated by Mlayer and REFLEC that
+    use the tabulation by Henke. 'xrt-Chantler' is significantly different, and
+    it is more trustworthy.
+
+.. note::
+
+    Mlayer/XOP does not calculate multilayers in transmission.
+
++-------------+-------------+
+|  |mlScCr|   |  |mlScCrt|  |
++-------------+-------------+
+
+.. |mlScCr| imagezoom:: _images/MultilayerScCr.*
+.. |mlScCrt| imagezoom:: _images/MultilayerScCr-transmitted.*
+   :loc: upper-right-corner
+
+Transmittivity of materials
+~~~~~~~~~~~~~~~~~~~~~~~~~~~
+
+The small amplitude differences with XOP are due
+to slight differences in tabulated values of the atomic scattering factors.
+
+.. imagezoom:: _images/TransmDiamond.*
+
+.. raw:: html
+
+    <div class="clearer"> </div>
+
+Absorption of materials
+~~~~~~~~~~~~~~~~~~~~~~~
+
+The deviations at low energies due to differences in tabulated values of the
+atomic scattering factors.
+
++---------+---------+---------+
+|  |aBe|  |  |aNi|  |  |aAu|  |
++---------+---------+---------+
+
+.. |aBe| imagezoom:: _images/AbsorptionBe.*
+   :loc: lower-left-corner
+.. |aNi| imagezoom:: _images/AbsorptionNi.*
+   :loc: lower-left-corner
+.. |aAu| imagezoom:: _images/AbsorptionAu.*
+   :loc: lower-right-corner
+
+"""
+__author__ = "Konstantin Klementiev"
+__date__ = "12 Mar 2014"
+
+import math
+#import cmath
+import numpy as np
+import matplotlib as mpl
+mpl.rcParams['backend'] = 'Qt5Agg'
+import matplotlib.pyplot as plt
+from matplotlib.legend_handler import HandlerBase
+import pickle
+
+import os, sys; sys.path.append(os.path.join('..', '..'))  # analysis:ignore
+import xrt.backends.raycing.materials as rm
+import xrt.backends.raycing as raycing
+raycing._VERBOSITY_ = 1000
+
+
+class BlackLineObjectsHandler(HandlerBase):
+    def create_artists(self, legend, orig_handle,
+                       x0, y0, width, height, fontsize, trans):
+        l1 = plt.Line2D([x0, x0+width], [0.5*height, 0.5*height],
+                        linestyle=orig_handle[0].get_linestyle(), color='k')
+        return [l1]
+
+
+class TwoLineObjectsHandler(HandlerBase):
+    def create_artists(self, legend, orig_handle,
+                       x0, y0, width, height, fontsize, trans):
+        l1 = plt.Line2D([x0, x0+width], [0.7*height, 0.7*height],
+                        linestyle=orig_handle[0].get_linestyle(),
+                        color=orig_handle[0].get_color())
+        if orig_handle[1]:
+            l2 = plt.Line2D([x0, x0+width], [0.3*height, 0.3*height],
+                            linestyle=orig_handle[1].get_linestyle(),
+                            color=orig_handle[1].get_color())
+            return [l1, l2]
+        else:
+            return [l1]
+
+
+class TwoScatterObjectsHandler(HandlerBase):
+    def create_artists(self, legend, orig_handle,
+                       x0, y0, width, height, fontsize, trans):
+        l1 = plt.Line2D([x0+0.2*width], [0.5*height],
+                        marker=orig_handle[0].get_paths()[0],
+                        color=orig_handle[0].get_edgecolors()[0],
+                        markerfacecolor='none')
+        l2 = plt.Line2D([x0+0.8*width], [0.5*height],
+                        marker=orig_handle[1].get_paths()[0],
+                        color=orig_handle[1].get_edgecolors()[0],
+                        markerfacecolor='none')
+        return [l1, l2]
+
+
+def compare_rocking_curves(hkl, t=None, geom='Bragg reflected', factDW=1.,
+                           legendPos1=4, legendPos2=1):
+    """A comparison subroutine used in the module test suit."""
+    def for_one_alpha(crystal, alphaDeg, hkl):
+        alpha = math.radians(alphaDeg)
+        s0 = (np.zeros_like(theta), np.cos(theta+alpha), -np.sin(theta+alpha))
+        sh = (np.zeros_like(theta), np.cos(theta-alpha), np.sin(theta-alpha))
+        if geom.startswith('Bragg'):
+            n = (0, 0, 1)  # outward surface normal
+        else:
+            n = (0, -1, 0)  # outward surface normal
+        hn = (0, math.sin(alpha), math.cos(alpha))  # outward Bragg normal
+        gamma0 = sum(i*j for i, j in zip(n, s0))
+        gammah = sum(i*j for i, j in zip(n, sh))
+        hns0 = sum(i*j for i, j in zip(hn, s0))
+
+        fig = plt.figure(figsize=(8, 6), dpi=100)
+        fig.subplots_adjust(right=0.88)
+        ax = fig.add_subplot(111)
+
+#        curS, curP = crystal.get_amplitude_Authie(E, gamma0, gammah, hns0)
+#        p5, = ax.plot((theta - thetaCenter) * convFactor, abs(curS)**2, '-g')
+#        p6, = ax.plot((theta - thetaCenter) * convFactor, abs(curP)**2, '--g')
+        curS, curP = crystal.get_amplitude(E, gamma0, gammah, hns0)
+# phases:
+        ax2 = ax.twinx()
+        ax2.set_ylabel(r'$\phi_s - \phi_p$', color='c')
+        phi = np.unwrap(np.angle(curS * curP.conj()))
+        p9, = ax2.plot((theta-thetaCenter) * convFactor, phi, 'c', lw=1,
+                       yunits=math.pi, zorder=0)
+        formatter = mpl.ticker.FormatStrFormatter('%g' + r'$ \pi$')
+        ax2.yaxis.set_major_formatter(formatter)
+        for tl in ax2.get_yticklabels():
+            tl.set_color('c')
+
+        if t is not None:
+            tt = u', t={0:.0f}µm'.format(t * 1e3)
+            tname = '{0:03d}mum'.format(int(t * 1e3))
+        else:
+            tt = ' thick'
+            tname = 'thick'
+        if geom.startswith('Bragg'):
+            geomPrefix = 'b'
+        else:
+            geomPrefix = 'l'
+        if geom.endswith('transmitted'):
+            geomPrefix += 't'
+        fig.suptitle(r'{0} Si{1}, $\alpha={2:.1f}^\circ${3}'.format(geom,
+                     hkl, alphaDeg, tt), fontsize=16)
+
+        path = os.path.join('', 'XOP-RockingCurves') + os.sep
+        x, R2s = np.loadtxt("{0}{1}Si{2}_{3}_{4:-.0f}_s.xc.gz".format(path,
+                            geomPrefix, hkl, tname, alphaDeg), unpack=True)
+        p1, = ax.plot(x, R2s, '-k', label='s XCrystal')
+        x, R2p = np.loadtxt("{0}{1}Si{2}_{3}_{4:-.0f}_p.xc.gz".format(path,
+                            geomPrefix, hkl, tname, alphaDeg), unpack=True)
+        p2, = ax.plot(x, R2p, '--k', label='p XCrystal')
+
+        x, R2s = np.loadtxt("{0}{1}Si{2}_{3}_{4:-.0f}_s.xin.gz".format(path,
+                            geomPrefix, hkl, tname, alphaDeg), unpack=True)
+        p3, = ax.plot(x, R2s, '-b', label='s XInpro')
+        x, R2p = np.loadtxt("{0}{1}Si{2}_{3}_{4:-.0f}_p.xin.gz".format(path,
+                            geomPrefix, hkl, tname, alphaDeg), unpack=True)
+        p4, = ax.plot(x, R2p, '--b', label='p XInpro')
+
+        p7, = ax.plot((theta - thetaCenter) * convFactor, abs(curS)**2, '-r')
+        p8, = ax.plot((theta - thetaCenter) * convFactor, abs(curP)**2, '--r')
+        ax.set_xlabel(r'$\theta-\theta_B$ (arcsec)')
+        if geom.endswith('transmitted'):
+            ax.set_ylabel('transmittivity')
+        else:
+            ax.set_ylabel('reflectivity')
+        ax.set_xlim([dtheta[0] * convFactor, dtheta[-1] * convFactor])
+#upper right	1
+#upper left	2
+#lower left	3
+#lower right	4
+#right   	5
+#center left	6
+#center right	7
+#lower center	8
+#upper center	9
+#center         10
+        l1 = ax2.legend([p1, p2], ['s', 'p'], loc=legendPos1)
+#        ax.legend([p1, p3, p5, p7], ['XCrystal/XOP', 'XInpro/XOP',
+#        'pxrt-Authier', 'pxrt-Bel&Dm'], loc=1)
+        ax2.legend([p1, p3, p7], ['XCrystal/XOP', 'XInpro/XOP', 'xrt'],
+                   loc=legendPos2)
+        ax2.add_artist(l1)
+
+        fname = '{0}Si{1}_{2}_{3:-.0f}'.format(
+            geomPrefix, hkl, tname, alphaDeg)
+        fig.savefig(fname + '.png')
+
+    E0 = 10000.
+    convFactor = 180 / math.pi * 3600.  # arcsec
+    if hkl == '111':  # Si111
+        if geom.startswith('Bragg'):
+            dtheta = np.linspace(0, 100, 400) * 1e-6
+        else:
+            dtheta = np.linspace(-50, 50, 400) * 1e-6
+        dSpacing = 3.13562
+        hklInd = 1, 1, 1
+    elif hkl == '333':  # Si333
+        if geom.startswith('Bragg'):
+            dtheta = np.linspace(0, 30, 400) * 1e-6
+        else:
+            dtheta = np.linspace(-15, 15, 400) * 1e-6
+        dSpacing = 3.13562 / 3
+        hklInd = 3, 3, 3
+
+    siCrystal = rm.CrystalDiamond(hklInd, dSpacing, t=t, geom=geom,
+                                  factDW=factDW)
+    thetaCenter = math.asin(rm.ch / (2*siCrystal.d*E0))
+
+    E = np.ones_like(dtheta) * E0
+    theta = dtheta + thetaCenter
+    for_one_alpha(siCrystal, 0., hkl)
+    for_one_alpha(siCrystal, -5., hkl)
+    for_one_alpha(siCrystal, 5., hkl)
+
+
+def compare_Bragg_Laue(hkl, beamPath, factDW=1.):
+    """A comparison subroutine used in the module test suit."""
+    def for_one_alpha(alphaDeg, hkl):
+        alpha = math.radians(alphaDeg)
+        s0 = (np.zeros_like(theta), np.cos(theta+alpha), -np.sin(theta+alpha))
+        sh = (np.zeros_like(theta), np.cos(theta-alpha), np.sin(theta-alpha))
+
+#'Bragg':
+        n = (0, 0, 1)  # outward surface normal
+        hn = (0, math.sin(alpha), math.cos(alpha))  # outward Bragg normal
+        gamma0 = sum(i*j for i, j in zip(n, s0))
+        gammah = sum(i*j for i, j in zip(n, sh))
+        hns0 = sum(i*j for i, j in zip(hn, s0))
+        braggS, braggP = siBraggCrystal.get_amplitude(E, gamma0, gammah, hns0)
+#'Laue':
+        n = (0, -1, 0)  # outward surface normal
+        hn = (0, math.sin(alpha), math.cos(alpha))  # outward Bragg normal
+        gamma0 = sum(i*j for i, j in zip(n, s0))
+        gammah = sum(i*j for i, j in zip(n, sh))
+        hns0 = sum(i*j for i, j in zip(hn, s0))
+        laueS, laueP = siLaueCrystal.get_amplitude(E, gamma0, gammah, hns0)
+
+        fig = plt.figure(figsize=(8, 6), dpi=100)
+        ax = fig.add_subplot(111)
+
+# phases:
+        ax2 = ax.twinx()
+        ax2.set_ylabel(r'$\phi_s - \phi_p$', color='c')
+        phi = np.unwrap(np.angle(braggS * braggP.conj()))
+        p5, = ax2.plot((theta-thetaCenter) * convFactor, phi, '-c', lw=1,
+                       yunits=math.pi, zorder=0)
+        phi = np.unwrap(np.angle(laueS * laueP.conj()))
+        p6, = ax2.plot((theta-thetaCenter) * convFactor, phi, '-c.', lw=1,
+                       yunits=math.pi, zorder=0)
+        formatter = mpl.ticker.FormatStrFormatter('%g' + r'$ \pi$')
+        ax2.yaxis.set_major_formatter(formatter)
+        for tl in ax2.get_yticklabels():
+            tl.set_color('c')
+
+        fig.suptitle(r'Comparison of Bragg and Laue transmittivity for Si{0}'.
+                     format(hkl), fontsize=16)
+        p1, = ax.plot((theta-thetaCenter) * convFactor, abs(braggS)**2, '-r')
+        p2, = ax.plot((theta-thetaCenter) * convFactor, abs(braggP)**2, '-b')
+        p3, = ax.plot((theta-thetaCenter) * convFactor, abs(laueS)**2, '-r.')
+        p4, = ax.plot((theta-thetaCenter) * convFactor, abs(laueP)**2, '-b.')
+        ax.set_xlabel(r'$\theta-\theta_B$ (arcsec)')
+        ax.set_ylabel('transmittivity')
+
+#upper right	1
+#upper left	2
+#lower left	3
+#lower right	4
+#right   	5
+#center left	6
+#center right	7
+#lower center	8
+#upper center	9
+#center         10
+        l1 = ax.legend([p1, p2], ['s', 'p'], loc=3)
+        ax.legend([p1, p3], [u'Bragg t={0:.1f} µm'.format(
+            siBraggCrystal.t * 1e3), u'Laue t={0:.1f} µm'.format(
+            siLaueCrystal.t * 1e3)], loc=2)
+        ax.add_artist(l1)
+        ax.set_xlim([dtheta[0] * convFactor, dtheta[-1] * convFactor])
+
+        fname = r'BraggLaueTrSi{0}'.format(hkl)
+        fig.savefig(fname + '.png')
+
+    E0 = 10000.
+    convFactor = 180 / math.pi * 3600.  # arcsec
+    if hkl == '111':  # Si111
+        dtheta = np.linspace(-100, 100, 400) * 1e-6
+        dSpacing = 3.13562
+        hklInd = 1, 1, 1
+    elif hkl == '333':  # Si333
+        dtheta = np.linspace(-30, 30, 400) * 1e-6
+        dSpacing = 3.13562 / 3
+        hklInd = 3, 3, 3
+
+    thetaCenter = math.asin(rm.ch / (2*dSpacing*E0))
+    t = beamPath * math.sin(thetaCenter)
+    siBraggCrystal = rm.CrystalDiamond(hklInd, dSpacing, t=t,
+                                       geom='Bragg transmitted', factDW=factDW)
+    t = beamPath * math.cos(thetaCenter)
+    siLaueCrystal = rm.CrystalDiamond(hklInd, dSpacing, t=t,
+                                      geom='Laue transmitted', factDW=factDW)
+
+    E = np.ones_like(dtheta) * E0
+    theta = dtheta + thetaCenter
+    for_one_alpha(0., hkl)
+#    for_one_alpha(siCrystal, -5., hkl)
+#    for_one_alpha(siCrystal, 5., hkl)
+
+
+def compare_reflectivity():
+    """A comparison subroutine used in the module test suit."""
+    def for_one_material(stripe, refs, refp, theta, reprAngle):
+        fig = plt.figure(figsize=(8, 6), dpi=100)
+        fig.subplots_adjust(right=0.86)
+        ax = fig.add_subplot(111)
+        ax.set_xlabel('energy (eV)')
+        ax.set_ylabel('reflectivity')
+        ax.set_xlim(30, 5e4)
+        fig.suptitle(stripe.name + ' ' + reprAngle, fontsize=16)
+        x, R2s = np.loadtxt(refs, unpack=True)
+        p1, = ax.plot(x, R2s, '-k', label='s xf1f2')
+        x, R2s = np.loadtxt(refp, unpack=True)
+        p2, = ax.plot(x, R2s, '--k', label='p xf1f2')
+        refl = stripe.get_amplitude(E, math.sin(theta))
+        rs, rp = refl[0], refl[1]
+        p3, = ax.semilogx(E, abs(rs)**2, '-r')
+        p4, = ax.semilogx(E, abs(rp)**2, '--r')
+        l1 = ax.legend([p1, p2], ['s', 'p'], loc=3)
+        ax.legend([p1, p3], ['Xf1f2/XOP', 'xrt'], loc=6)
+        ax.add_artist(l1)
+# phases:
+        ax2 = ax.twinx()
+        ax2.set_ylabel(r'$\phi_s - \phi_p$', color='c')
+        phi = np.unwrap(np.angle(rs * rp.conj()))
+        p9, = ax2.plot(E, phi, 'c', lw=2, yunits=math.pi, zorder=0)
+        formatter = mpl.ticker.FormatStrFormatter('%g' + r'$ \pi$')
+        ax2.yaxis.set_major_formatter(formatter)
+        for tl in ax2.get_yticklabels():
+            tl.set_color('c')
+
+        fname = 'MirrorRefl' + stripe.name + "".join(reprAngle.split())
+        fig.savefig(fname + '.png')
+
+    dataDir = os.path.join('', 'XOP-Reflectivities')
+    E = np.logspace(1.+math.log10(3.), 4.+math.log10(5.), 500)
+    stripeSi = rm.Material('Si', rho=2.33)
+    for_one_material(stripeSi,
+                     os.path.join(dataDir, "Si05deg_s.xf1f2.gz"),
+                     os.path.join(dataDir, "Si05deg_p.xf1f2.gz"),
+                     math.radians(0.5), '@ 0.5 deg')
+    stripePt = rm.Material('Pt', rho=21.45)
+    for_one_material(stripePt,
+                     os.path.join(dataDir, "Pt4mrad_s.xf1f2.gz"),
+                     os.path.join(dataDir, "Pt4mrad_p.xf1f2.gz"),
+                     4e-3, '@ 4 mrad')
+    stripeSiO2 = rm.Material(('Si', 'O'), quantities=(1, 2), rho=2.2)
+    for_one_material(stripeSiO2,
+                     os.path.join(dataDir, "SiO205deg_s.xf1f2.gz"),
+                     os.path.join(dataDir, "SiO205deg_p.xf1f2.gz"),
+                     math.radians(0.5), '@ 0.5 deg')
+    stripeRh = rm.Material('Rh', rho=12.41)
+    for_one_material(stripeRh,
+                     os.path.join(dataDir, "Rh2mrad_s.xf1f2.gz"),
+                     os.path.join(dataDir, "Rh2mrad_p.xf1f2.gz"),
+                     2e-3, '@ 2 mrad')
+
+
+def compare_reflectivity_coated():
+    """A comparison subroutine used in the module test suit."""
+    def for_one_material(stripe, strOnly, refs, refp, theta, reprAngle):
+        fig = plt.figure(figsize=(8, 6), dpi=100)
+        fig.subplots_adjust(right=0.86)
+        ax = fig.add_subplot(111)
+        ax.set_xlabel('energy (keV)')
+        ax.set_ylabel('reflectivity')
+        # ax.set_xlim(100, 4e4)
+        ax.set_ylim(1e-7, 2)
+        fig.suptitle(stripe.name + ' ' + reprAngle, fontsize=16)
+        x, R2s = np.loadtxt(refs, unpack=True, skiprows=2, usecols=(0, 1))
+        p1, = ax.semilogy(x*1e-3, R2s, '-k', label='s CXRO')
+        x, R2s = np.loadtxt(refp, unpack=True, skiprows=2, usecols=(0, 1))
+        p2, = ax.semilogy(x*1e-3, R2s, '--k', label='p CXRO')
+        refl = stripe.get_amplitude(E, math.sin(theta))
+        rs, rp = refl[0], refl[1]
+        rs0, rp0 = strOnly.get_amplitude(E, math.sin(theta))[0:2]
+        p3, = ax.semilogy(E*1e-3, abs(rs)**2, '-r')
+        p4, = ax.semilogy(E*1e-3, abs(rp)**2, '--r')
+        p5, = ax.semilogy(E*1e-3, abs(rs0)**2, '-m')
+        p6, = ax.semilogy(E*1e-3, abs(rp0)**2, '--c')
+        l1 = ax.legend([p1, p2], ['s', 'p'], loc=3)
+        ax.legend([p1, p3, p5], ['CXRO', 'xrt', 'bulk coating'], loc=1)
+        ax.add_artist(l1)
+# phases:
+        ax2 = ax.twinx()
+        ax2.set_ylabel(r'$\phi_s - \phi_p$', color='c')
+        phi = np.unwrap(np.angle(rs * rp.conj()))
+        p9, = ax2.plot(E*1e-3, phi, 'c', lw=2, yunits=math.pi, zorder=0)
+        formatter = mpl.ticker.FormatStrFormatter('%g' + r'$ \pi$')
+        ax2.yaxis.set_major_formatter(formatter)
+        for tl in ax2.get_yticklabels():
+            tl.set_color('c')
+
+        ax2.set_zorder(-1)
+        ax.patch.set_visible(False)  # hide the 'canvas'
+
+        fname = 'MirrorRefl' + stripe.name + "".join(reprAngle.split())
+        fig.savefig(fname + '.png')
+
+    dataDir = os.path.join('', 'CXRO-Reflectivities')
+    E = np.logspace(2., 4.+math.log10(4.), 1000)
+    mSi = rm.Material('Si', rho=2.33)
+    mSiO2 = rm.Material(('Si', 'O'), quantities=(1, 2), rho=2.65)
+#    mB4C = rm.Material(('B', 'C'), quantities=(4, 1), rho=2.52)
+    mRh = rm.Material('Rh', rho=12.41, kind='mirror')
+    mC = rm.Material('C', rho=3.5, kind='mirror')
+    cRhSi = rm.Coated(coating=mRh, cThickness=300,
+                      substrate=mSi, surfaceRoughness=20,
+                      substRoughness=20, name='30 nm Rh on Si')
+    cCSiO2 = rm.Coated(coating=mC, cThickness=200,
+                        substrate=mSiO2, surfaceRoughness=10,
+                        substRoughness=10, name='20 nm Diamond on Quartz')
+    for_one_material(cRhSi, mRh,
+                     os.path.join(dataDir, "RhSi_s_rough2.CXRO.gz"),
+                     os.path.join(dataDir, "RhSi_p_rough2.CXRO.gz"),
+                     4e-3, '@ 4 mrad,\nRMS roughness 2 nm')
+
+    for_one_material(cCSiO2, mC,
+                      os.path.join(dataDir, "CSiO2_s_rough1.CXRO.gz"),
+                      os.path.join(dataDir, "CSiO2_p_rough1.CXRO.gz"),
+                      np.radians(0.2), '@ 0.2 deg,\nRMS roughness 1 nm')
+
+
+def compare_reflectivity_slab():
+    """A comparison subroutine used in the module test suit."""
+    def for_one_material(stripe, refs, refp, E, reprEnergy):
+        fig = plt.figure(figsize=(8, 6), dpi=100)
+        fig.subplots_adjust(right=0.86)
+        ax = fig.add_subplot(111)
+        ax.set_xlabel('grazing angle (deg)')
+        ax.set_ylabel('reflectivity')
+        ax.set_xlim(0, 10)
+        fig.suptitle(stripe.name + ' ' + reprEnergy, fontsize=16)
+        x, R2s = np.loadtxt(refs, unpack=True)
+        p1, = ax.plot(x, R2s, '-k', label='s Mlayer')
+        x, R2s = np.loadtxt(refp, unpack=True)
+        p2, = ax.plot(x, R2s, '--k', label='p Mlayer')
+        refl = stripe.get_amplitude(E, np.sin(np.deg2rad(theta)))
+        rs, rp = refl[0], refl[1]
+        p3, = ax.semilogy(theta, abs(rs)**2, '-r')
+        p4, = ax.semilogy(theta, abs(rp)**2, '--r')
+        l1 = ax.legend([p1, p2], ['s', 'p'], loc=3)
+        ax.legend([p1, p3], ['Mlayer/XOP', 'xrt'], loc=1)
+        ax.add_artist(l1)
+        ylim = ax.get_ylim()
+        ax.set_ylim([ylim[0], 1])
+# phases:
+        ax2 = ax.twinx()
+        ax2.set_ylabel(r'$\phi_s - \phi_p$', color='c')
+        phi = np.unwrap(np.angle(rs * rp.conj()))
+        p9, = ax2.plot(theta, phi, 'c', lw=2, yunits=math.pi, zorder=0)
+        formatter = mpl.ticker.FormatStrFormatter('%g' + r'$ \pi$')
+        ax2.yaxis.set_major_formatter(formatter)
+        for tl in ax2.get_yticklabels():
+            tl.set_color('c')
+
+        ax2.set_zorder(-1)
+        ax.patch.set_visible(False)  # hide the 'canvas'
+
+        fname = 'SlabRefl' + stripe.name + ' ' + reprEnergy
+        fig.savefig(fname + '.png')
+
+    dataDir = os.path.join('', 'XOP-Reflectivities')
+    theta = np.linspace(0, 10, 500)  # degrees
+    layerW = rm.Material('W', kind='thin mirror', rho=19.3, t=2.5e-6)
+    for_one_material(layerW,
+                     os.path.join(dataDir, "W25A_10kev_s.mlayer.gz"),
+                     os.path.join(dataDir, "W25A_10kev_p.mlayer.gz"), 1e4,
+                     u'slab, t = 25 Å, @ 10 keV')
+
+
+def compare_multilayer():
+    """A comparison subroutine used in the module test suit."""
+#    cl_list = None
+    # wantOpenCL = True
+    wantOpenCL = False
+
+    if wantOpenCL:
+        try:
+            import pyopencl as cl
+            os.environ['PYOPENCL_COMPILER_OUTPUT'] = '1'
+            isOpenCL = True
+        except ImportError:
+            isOpenCL = False
+
+        if isOpenCL:
+            import xrt.backends.raycing.myopencl as mcl
+            matCL = mcl.XRT_CL(r'materials.cl')
+    #        cl_list = matCL.cl_ctx[0], matCL.cl_queue[0], matCL.cl_program[0]
+        else:
+            matCL = None
+    else:
+        matCL = None
+
+    def compare(xrtMLs, refDatas, E, title, flabel=''):
+        refxs, refss, refps, refphs = [], [], [], []
+        refLabels = [rd[1] for rd in refDatas]
+        for refData in refDatas:
+            refFile = refData[0]
+            if refFile.endswith('.npy'):
+                data = np.load(refFile, allow_pickle=True)
+                # print([key for key in data.item()])
+                refx = data.item()['Angle']
+                refs = data.item()['Ang, TRANSMITTANCE s-pol']
+                refp = data.item()['Ang, TRANSMITTANCE p-pol']
+                refph = np.radians(data.item()[
+                    'Ang, PHASE DIFFERENCE DELTA-(S-P)'])
+            else:
+                res = np.loadtxt(refFile, unpack=True)
+                refx, refs = res[:2]
+                refp = res[2] if len(res) > 2 else None
+                if len(res) > 4:
+                    refph = (res[3] - res[4]) * np.pi
+                else:
+                    refph = None
+            refxs.append(refx)
+            refss.append(refs)
+            refps.append(refp)
+            refphs.append(refph)
+
+        fig = plt.figure(figsize=(8, 6), dpi=100)
+        fig.subplots_adjust(right=0.86)
+        ax = fig.add_subplot(111)
+        ax.set_xlabel('grazing angle (deg)')
+        if 'trans' in xrtMLs[0][0].geom:
+            ax.set_ylabel('transmittivity')
+        else:
+            ax.set_ylabel('reflectivity')
+        ax.set_xlim(theta[0], theta[-1])
+        fig.suptitle(title, fontsize=12)
+
+        xrtData = []
+        xrtLines = []
+        xrtLabels = [xd[1] for xd in xrtMLs]
+        for iml, ml in enumerate(xrtMLs):
+            refl = ml[0].get_amplitude(E, np.sin(np.radians(theta)), ucl=matCL)
+            rs, rp = refl[0], refl[1]
+            xrtData.append((rs, rp))
+            c = 'C{0}'.format(iml)
+            p1, = ax.plot(theta, abs(rs)**2, '-', color=c, lw=2, zorder=100)
+            p2, = ax.plot(theta, abs(rp)**2, '--', color=c, lw=2, zorder=100)
+            xrtLines.append((p1, p2))
+
+        refLines = []
+        for iref, (refx, refs, refp) in enumerate(zip(refxs, refss, refps)):
+            c = 'C{0}'.format(iref+len(xrtMLs))
+            pS, = ax.plot(refx, refs, '-', lw=2, color=c)
+            if refp is not None:
+                pP, = ax.plot(refx, refp, '--', lw=2, color=c)
+                refLines.append((pS, pP))
+            else:
+                refLines.append((pS, None))
+
+        l1 = ax.legend([(p1,), (p2,)], ['s', 'p'], loc='upper right',
+                       handler_map={tuple: BlackLineObjectsHandler()})
+
+        ax.legend(xrtLines+refLines, xrtLabels+refLabels, loc='lower left',
+                  title=ax.get_ylabel(),
+                  handler_map={tuple: TwoLineObjectsHandler()})
+        ax.add_artist(l1)
+        ax.set_ylim([0, None])
+
+# phases:
+        ax2 = ax.twinx()
+        ax2.set_ylabel(r'$\phi_s - \phi_p$')  # , color='c')
+        xrtLinesPh = []
+        for iml, (rs, rp) in enumerate(xrtData):
+            c = 'C{0}'.format(iml)
+            phi = np.unwrap(np.angle(rs * rp.conj()))
+            p9, = ax2.plot(theta, phi, color=c, yunits=math.pi, alpha=0.5,
+                           zorder=90)
+            xrtLinesPh.append(p9)
+        refLinesPh = []
+        for iref, (refx, refph) in enumerate(zip(refxs, refphs)):
+            c = 'C{0}'.format(iref+len(xrtMLs))
+            if refph is not None:
+                pH, = ax2.plot(refx, refph, color=c, yunits=math.pi, alpha=0.5)
+                refLinesPh.append(pH)
+        formatter = mpl.ticker.FormatStrFormatter('%g' + r'$ \pi$')
+        ax2.yaxis.set_major_formatter(formatter)
+        ax2.set_xlim(theta[0], theta[-1])
+
+        ax2.set_zorder(-1)
+        ax.patch.set_visible(False)  # hide the 'canvas'
+        ax2.legend(xrtLinesPh+refLinesPh, xrtLabels+refLabels,
+                   loc='lower right', title='phase difference')
+
+        ml = xrtMLs[0][0]
+        fname = 'Multilayer{0}{1}'.format(ml.tLayer.name, ml.bLayer.name)
+        fig.savefig(fname + flabel)
+
+    dataDir = os.path.join('', 'XOP-Reflectivities')
+
+    theta = np.linspace(35, 40, 511)  # degrees
+    E0 = 398.0
+    mScH = rm.Material('Sc', rho=2.98, table='Henke')
+    mCrH = rm.Material('Cr', rho=7.18, table='Henke')
+    mScC = rm.Material('Sc', rho=2.98, table='Chantler')
+    mCrC = rm.Material('Cr', rho=7.18, table='Chantler')
+
+    # mLH = rm.Multilayer(mScH, 12.8, mCrH, 12.8, 200, mScH)
+    # mLC = rm.Multilayer(mScC, 12.8, mCrC, 12.8, 200, mScC)
+    # compare(
+    #     ((mLH, 'xrt-Henke'), (mLC, 'xrt-Chantler')),
+    #     [(os.path.join(dataDir, "ScCr_ML_reflection_REFLEC.npy"), 'REFLEC'),
+    #      (os.path.join(dataDir, "mLScCr-spph.mlayer.gz"), 'Mlayer/XOP')],
+    #     E0, u'200 × [12.8 Å Sc + 12.8 Å Cr] / Sc multilayer @ 398 eV')
+
+    mLH = rm.Multilayer(mScH, 12.8, mCrH, 12.8, 200, mScH, substThickness=13.0,
+                        geom='transmitted')
+    mLC = rm.Multilayer(mScC, 12.8, mCrC, 12.8, 200, mScC, substThickness=13.0,
+                        geom='transmitted')
+    compare(
+        ((mLH, 'xrt-Henke'), (mLC, 'xrt-Chantler')),
+        [(os.path.join(dataDir, "ScCr_ML_transmission_REFLEC.npy"), 'REFLEC')],
+        E0, u'200 × [12.8 Å Sc + 12.8 Å Cr] / 13 Å Sc multilayer @ 398 eV',
+        '-transmitted')
+
+    # theta = np.linspace(0, 1.6, 801)  # degrees
+    # mSi = rm.Material('Si', rho=2.33)
+    # mW = rm.Material('W', rho=19.3)
+
+    # mL = rm.Multilayer(mSi, 27, mW, 18, 40, mSi)
+    # compare([(mL, 'xrt')],
+    #         [(os.path.join(dataDir, "WSi45A04.mlayer.gz"), 'Mlayer/XOP')],
+    #         8050, u'40 × [27 Å Si + 18 Å W] multilayer @ 8.05 keV')
+
+    # mL = rm.Multilayer(mSi, 27*2, mW, 18*2, 40, mSi, 27, 18, 2)
+    # compare([(mL, 'xrt')],
+    #         [(os.path.join(dataDir, "WSi45_100A40.mlayer.gz"), 'Mlayer/XOP')],
+    #         8050, u'Depth graded multilayer \n 40 × [54 Å Si + 36 Å W]'
+    #         u' to [27 Å Si + 18 Å W] @ 8.05 keV', '-graded')
+
+    # mL = rm.Multilayer(mSi, 27, mW, 18, 40, mSi, 27*2, 18*2, 2)
+    # compare([(mL, 'xrt')],
+    #         [(os.path.join(dataDir, "WSi100_45A40.mlayer.gz"), 'Mlayer/XOP')],
+    #         8050, u'Depth graded multilayer \n 40 × [27 Å Si + 18 Å W]'
+    #         u' to [54 Å Si + 36 Å W] multilayer @ 8.05 keV', '-antigraded')
+
+
+def compare_multilayer_interdiffusion():
+    """A comparison subroutine used in the module test suit."""
+#    cl_list = None
+    try:
+        import pyopencl as cl
+        os.environ['PYOPENCL_COMPILER_OUTPUT'] = '1'
+        isOpenCL = True
+    except ImportError:
+        isOpenCL = False
+
+    if isOpenCL:
+        import xrt.backends.raycing.myopencl as mcl
+        matCL = mcl.XRT_CL(r'materials.cl')
+#        cl_list = matCL.cl_ctx[0], matCL.cl_queue[0], matCL.cl_program[0]
+    else:
+        matCL = None
+
+    def for_one_material(ml, refs, E, label, flabel=''):
+        fig = plt.figure(figsize=(8, 6), dpi=100)
+        fig.subplots_adjust(right=0.86)
+        ax = fig.add_subplot(111)
+        ax.set_xlabel('grazing angle (deg)')
+        ax.set_ylabel('reflectivity')
+        ax.set_xlim(theta[0], theta[-1])
+        fig.suptitle(label, fontsize=14)
+
+        x, R2s = np.loadtxt(refs, unpack=True, skiprows=2, usecols=(0, 1))
+        refl = ml.get_amplitude(E, np.sin(np.deg2rad(theta)), ucl=matCL)
+        rs, rp = refl[0], refl[1]
+
+# amplitudes:
+        p1, = ax.plot(x, R2s, '-k', label='s CXRO')
+        p3, = ax.plot(theta, abs(rs)**2, '-r', lw=1)
+        p4, = ax.plot(theta, abs(rp)**2, '--r')
+        l1 = ax.legend([p3, p4], ['s', 'p'], loc=3)
+        ax.legend([p1, p3], ['CXRO-Multilayer', 'xrt'], loc=1)
+        ax.add_artist(l1)
+        ylim = ax.get_ylim()
+        ax.set_ylim([ylim[0], 1])
+
+# phases:
+        ax2 = ax.twinx()
+        ax2.set_ylabel(r'$\phi_s - \phi_p$', color='c')
+        phi = np.unwrap(np.angle(rs * rp.conj()))
+        p9, = ax2.plot(theta, phi, 'c', lw=1, yunits=math.pi)
+        ax2.set_ylim(-0.001, 0.001)
+        formatter = mpl.ticker.FormatStrFormatter('%g' + r'$ \pi$')
+        ax2.yaxis.set_major_formatter(formatter)
+        for tl in ax2.get_yticklabels():
+            tl.set_color('c')
+        ax2.set_xlim(theta[0], theta[-1])
+
+        ax2.set_zorder(-1)
+        ax.patch.set_visible(False)  # hide the 'canvas'
+
+        fname = 'Multilayer' + ml.tLayer.name + ml.bLayer.name
+        fig.savefig(fname + flabel)
+
+    dataDir = os.path.join('', 'CXRO-Reflectivities')
+    theta = np.linspace(0, 1.6, 1001)  # degrees
+    mSi = rm.Material('Si', rho=2.33)
+    mW = rm.Material('W', rho=19.3)
+
+    mL = rm.Multilayer(mSi, 17.82, mW, 11.88, 300, mSi, idThickness=0)
+    for_one_material(mL, os.path.join(dataDir, "WSi300id0.CXRO.gz"), 24210,
+                     u'300 × [17.82 Å Si + 11.88 Å W] multilayer @ 24.21 keV\nInterdiffusion RMS 0 Å',
+                     'CXRO_id0')
+
+    mL = rm.Multilayer(mSi, 17.82, mW, 11.88, 300, mSi, idThickness=6)
+    for_one_material(mL, os.path.join(dataDir, "WSi300id6.CXRO.gz"), 24210,
+                     u'300 × [17.82 Å Si + 11.88 Å W] multilayer @ 24.21 keV\nInterdiffusion RMS 6 Å',
+                     'CXRO_id6')
+
+
+def compare_dTheta():
+    """A comparison subroutine used in the module test suit."""
+    def for_one_material(mat, ref1, title):
+        fig = plt.figure(figsize=(8, 6), dpi=100)
+        ax = fig.add_subplot(111)
+        ax.set_xlabel(r'$\theta_{B}-\alpha$, deg')
+        ax.set_ylabel(r'$\delta\theta$, deg')
+        fig.suptitle(title, fontsize=16)
+        thetaB = np.degrees(mat.get_Bragg_angle(E[0]))
+        calc_dt_new = np.degrees(
+            np.abs(mat.get_dtheta(E, np.radians(alpha))))
+        p2, = ax.semilogy(
+            alpha+thetaB, calc_dt_new, '-b',
+            label=r'with curvature')
+        calc_dt_reg = np.degrees(
+            np.abs(mat.get_dtheta_regular(E, np.radians(alpha))))
+        p3, = ax.semilogy(
+            alpha+thetaB, calc_dt_reg, '-r',
+            label=r'without curvature')
+        ax.legend(loc=0)
+        ax.set_xlim(0, 90)
+        ax.set_ylim(6e-5, 0.3)
+        fname = title
+        fig.savefig(fname + '.png')
+
+    E = np.ones(500) * 10000.
+    alpha = np.linspace(-90., 90., 500)
+    mat = rm.CrystalSi(tK=80)
+    titleStr = u'Deviation from the Bragg angle, Si(111), {0:d}keV'.format(
+        int(E[0]/1000))
+    for_one_material(mat, None, titleStr)
+
+
+def compare_absorption_coeff():
+    """A comparison subroutine used in the module test suit."""
+    def for_one_material(m):
+        rf = os.path.join(dataDir, "{0}_absCoeff.xcrosssec.gz".format(m.name))
+        title = u'Absorption in {0}'.format(mat.name)
+        fig = plt.figure(figsize=(8, 6), dpi=100)
+        ax = fig.add_subplot(111)
+        ax.set_xlabel('energy (eV)')
+        ax.set_ylabel(r'$\mu_0$ (cm$^{-1}$)')
+        fig.suptitle(title, fontsize=16)
+        x, mu0 = np.loadtxt(rf, unpack=True)
+        p1, = ax.loglog(x, mu0, '-k', lw=2, label='XCrossSec')
+        calcmu0 = m.get_absorption_coefficient(E)
+        p3, = ax.loglog(E, calcmu0, '-r', label='xrt')
+        ax.legend(loc=1)
+        ax.set_xlim(E[0], E[-1])
+        fname = title
+        fig.savefig(fname + '.png')
+
+    dataDir = os.path.join('', 'XOP-Reflectivities')
+    E = np.logspace(1+math.log10(2.), 4.+math.log10(3.), 500)
+
+#    mat = rm.Material('Be', rho=1.848)
+#    for_one_material(mat)
+#    mat = rm.Material('Ag', rho=10.50)
+#    mat = rm.Material('Ag', rho=10.50, table='Henke')
+#    for_one_material(mat)
+    mat = rm.Material('Al', rho=2.6989)
+    for_one_material(mat)
+#    mat = rm.Material('Au', rho=19.3)
+#    for_one_material(mat)
+#    mat = rm.Material('Ni', rho=8.902)
+#    for_one_material(mat)
+    E = 30000
+    print("abs coeff at {0} keV = {1} 1/cm".format(
+        E*1e-3, mat.get_absorption_coefficient(E)))
+    print("refr index at {0} keV = {1}".format(
+        E*1e-3, mat.get_refractive_index(E)))
+#    el = rm.Element('Ag')
+#    print("f1, f2", el.get_f1f2(30000))
+
+
+def compare_transmittivity():
+    """A comparison subroutine used in the module test suit."""
+    def for_one_material(mat, thickness, ref1, title, sname):
+        fig = plt.figure(figsize=(8, 6), dpi=100)
+        ax = fig.add_subplot(111)
+        ax.set_xlabel('energy (eV)')
+        ax.set_ylabel('transmittivity')
+        fig.suptitle(title, fontsize=16)
+        x, tr = np.loadtxt(ref1, unpack=True)
+        p1, = ax.semilogx(x, tr, '-k', lw=2, label='XPower/XOP')
+        calcmu0 = mat.get_absorption_coefficient(E)
+        transm = np.exp(-calcmu0 * thickness)
+        p3, = ax.semilogx(E, transm, '-r', label='xrt')
+        ax.legend(loc=2)
+        ax.set_xlim(E[0], E[-1])
+        fname = 'Transm' + sname
+        fig.savefig(fname + '.png')
+
+    dataDir = os.path.join('', 'XOP-Reflectivities')
+    E = np.logspace(2.+math.log10(3.), 4.+math.log10(3.), 500)
+    matDiamond = rm.Material('C', rho=3.52)
+    for_one_material(matDiamond, 60*1e-4,
+                     os.path.join(dataDir, "Diamond60mum.xpower.gz"),
+                     r'Transmittivity of 60-$\mu$m-thick diamond', 'Diamond')
+
+
+def run_tests():
+    """The body of the module test suit. Uncomment the tests you want."""
+
+#Compare the calculated rocking curves of Si crystals with those calculated by
+#XCrystal and XInpro (parts of XOP):
+    # compare_rocking_curves('111')
+    # compare_rocking_curves('333')
+    # compare_rocking_curves('111', t=0.007)  # t is thickness in mm
+    # compare_rocking_curves('333', t=0.007)
+    # compare_rocking_curves('111', t=0.100)
+    # compare_rocking_curves('333', t=0.100)
+    # compare_rocking_curves('111', t=0.007, geom='Bragg transmitted')
+    # compare_rocking_curves('333', t=0.007, geom='Bragg transmitted')
+    # compare_rocking_curves('111', t=0.100, geom='Bragg transmitted')
+    # compare_rocking_curves('333', t=0.100, geom='Bragg transmitted')
+    # compare_rocking_curves('111', t=0.007, geom='Laue reflected')
+    # compare_rocking_curves('333', t=0.007, geom='Laue reflected')
+    # compare_rocking_curves('111', t=0.100, geom='Laue reflected')
+    # compare_rocking_curves('333', t=0.100, geom='Laue reflected')
+    # compare_rocking_curves('111', t=0.007, geom='Laue transmitted')
+    # compare_rocking_curves('333', t=0.007, geom='Laue transmitted')
+    # compare_rocking_curves('111', t=0.100, geom='Laue transmitted')
+    # compare_rocking_curves('333', t=0.100, geom='Laue transmitted')
+
+#check that Bragg transmitted and Laue transmitted give the same results if the
+#beam path is equal:
+    # beamPath = 0.1  # mm
+    # compare_Bragg_Laue('111', beamPath=beamPath)
+    # compare_Bragg_Laue('333', beamPath=beamPath)
+
+#Compare the calculated reflectivities of Si, Pt, SiO_2 with those by Xf1f2
+#(part of XOP):
+    # compare_reflectivity()
+
+    # compare_reflectivity_coated()
+
+#Compare the calculated reflectivities of W slab with those by Mlayer
+#(part of XOP):
+    # compare_reflectivity_slab()
+
+#Compare the calculated reflectivities of W slab with those by Mlayer
+#(part of XOP):
+#    compare_multilayer()
+    # compare_multilayer_interdiffusion()
+    # compare_dTheta()
+
+#Compare the calculated absorption coefficient with that by XCrossSec
+#(part of XOP):
+    # compare_absorption_coeff()
+
+#Compare the calculated transmittivity with that by XPower
+#(part of XOP):
+    # compare_transmittivity()
+
+#Play with Si crystal:
+    # crystalSi = rm.CrystalSi(hkl=(1, 1, 1), tK=100.)
+    # print(2 * crystalSi.get_a()/math.sqrt(3.))  # 2dSi111
+    # print('Si111 d-spacing = {0:.6f}'.format(crystalSi.d))
+    # print(crystalSi.get_Bragg_offset(8600, 8979))
+
+    # crystalDiamond = rm.CrystalDiamond((1, 1, 1), 2.0592872, elements='C')
+    # E = 9000.
+    # print(u'Darwin width at E={0:.0f} eV is {1:.5f} µrad for s-polarization'.
+    #       format(E, crystalDiamond.get_Darwin_width(E) * 1e6))
+    # print(u'Darwin width at E={0:.0f} eV is {1:.5f} µrad for p-polarization'.
+    #       format(E, crystalDiamond.get_Darwin_width(E, polarization='p')*1e6))
+
+    plt.show()
+    print("finished")
+
+
+if __name__ == '__main__':
+    run_tests()