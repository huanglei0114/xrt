--- conflicted
+++ resolved
@@ -2186,11 +2186,7 @@
                             combo.setInsertPolicy(2)
                             view.setIndexWidget(child1.index(), combo)
                         elif any(paraStr in paramName.lower() for paraStr in
-<<<<<<< HEAD
                                 ['material', 'tlayer', 'blayer']):
-=======
-                                 ['material', 'tlayer', 'blayer']):
->>>>>>> 6ba5ba76
                             combo = self.addStandardCombo(
                                 self.materialsModel, value)
                             view.setIndexWidget(child1.index(), combo)
