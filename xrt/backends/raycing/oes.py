﻿# -*- coding: utf-8 -*-
"""
Optical elements
----------------

Module :mod:`~xrt.backends.raycing.oes` defines a generic optical element in
class :class:`OE`. Its methods serve mainly for propagating the beam downstream
the beamline. This is done in the following sequence: for each ray transform
the beam from global to local coordinate system, find the intersection point
with the OE surface, define the corresponding state of the ray, calculate the
new direction, rotate the coherency matrix to the local s-p basis, calculate
reflectivity or transmittivity and apply it to the coherency matrix, rotate the
coherency matrix back and transform the beam from local to the global
coordinate system.

Module :mod:`~xrt.backends.raycing.oes` defines also several other optical
elements with various geometries.

.. autoclass:: OE()
   :members: __init__, local_z, local_n, local_n_distorted, local_g, reflect,
             multiple_reflect, prepare_wave
.. autoclass:: DicedOE(OE)
   :members: __init__, facet_center_z, facet_center_n, facet_delta_z,
             facet_delta_n
.. autoclass:: JohannCylinder(OE)
   :members: __init__
.. autoclass:: JohanssonCylinder(JohannCylinder)
.. autoclass:: JohannToroid(OE)
   :members: __init__
.. autoclass:: JohanssonToroid(JohannToroid)
.. autoclass:: GeneralBraggToroid(JohannToroid)

.. autoclass:: DicedJohannToroid(DicedOE, JohannToroid)
.. autoclass:: DicedJohanssonToroid(DicedJohannToroid, JohanssonToroid)
.. autoclass:: LauePlate(OE)
.. autoclass:: BentLaueCylinder(OE)
   :members: __init__
.. autoclass:: GroundBentLaueCylinder(BentLaueCylinder)
.. autoclass:: BentLaueSphere(BentLaueCylinder)
.. autoclass:: BentFlatMirror(OE)
.. autoclass:: ToroidMirror(OE)
.. .. autoclass:: MirrorOnTripodWithTwoXStages(OE, stages.Tripod, stages.TwoXStages)  # analysis:ignore
..    :members: __init__
.. .. autoclass:: SimpleVCM(OE)
.. .. autoclass:: VCM(MirrorOnTripodWithTwoXStages)
.. .. autoclass:: SimpleVFM(OE)
.. .. autoclass:: VFM(MirrorOnTripodWithTwoXStages, SimpleVFM)
.. .. autoclass:: DualVFM(MirrorOnTripodWithTwoXStages)
..    :members: __init__
.. .. autoclass:: EllipticalMirror(OE)
.. .. autoclass:: ParabolicMirror(OE)
.. autoclass:: EllipticalMirrorParam(OE)
.. autoclass:: ParabolicalMirrorParam(EllipticalMirrorParam)
.. autoclass:: DCM(OE)
   :members: __init__, double_reflect
.. autoclass:: DCMwithSagittalFocusing(DCM)
   :members: __init__
.. .. autoclass:: DCMOnTripodWithOneXStage(DCM, stages.Tripod, stages.OneXStage)
..    :members: __init__
.. autoclass:: Plate(DCM)
   :members: __init__, double_refract
.. autoclass:: ParaboloidFlatLens(Plate)
   :members: __init__
.. autoclass:: ParabolicCylinderFlatLens(ParaboloidFlatLens)
.. autoclass:: DoubleParaboloidLens(ParaboloidFlatLens)
.. autoclass:: DoubleParabolicCylinderLens(ParabolicCylinderFlatLens)
.. autoclass:: SurfaceOfRevolution(OE)
.. autoclass:: NormalFZP(OE)
   :members: __init__, rays_good
.. autoclass:: GeneralFZPin0YZ(OE)
   :members: __init__
.. autoclass:: BlazedGrating(OE)
   :members: __init__
.. autoclass:: LaminarGrating(OE)
.. autoclass:: VLSLaminarGrating(OE)
   :members: __init__

.. _distorted:

Distorted surfaces
~~~~~~~~~~~~~~~~~~

For introducing an error to an ideal surface you must define two methods in
your descendant of the :class:`OE`: ``local_z_distorted`` (or
``local_r_distorted`` for a parametric surface) and ``local_n_distorted``. The
latter method returns two angles d_pitch and d_roll or a 3D vector that will be
added to the local normal. See the docstrings of :meth:`OE.local_n_distorted`
and the example ':ref:`warping`'.
"""
from __future__ import print_function
__author__ = "Konstantin Klementiev, Roman Chernikov"
__date__ = "16 Mar 2017"
__all__ = ('OE', 'DicedOE', 'JohannCylinder', 'JohanssonCylinder',
           'JohannToroid', 'JohanssonToroid', 'GeneralBraggToroid',
           'DicedJohannToroid', 'DicedJohanssonToroid', 'LauePlate',
<<<<<<< HEAD
           'BentLaueCylinder', 'BentLaue2D', 'GroundBentLaueCylinder',
           'BentLaueSphere', 'BentFlatMirror', 'ToroidMirror',
           'EllipticalMirrorParam', 'ParabolicalMirrorParam',
=======
           'BentLaueCylinder', 'GroundBentLaueCylinder', 'BentLaueSphere',
           'BentFlatMirror', 'ToroidMirror',
           'EllipticalMirrorParam', 'ParabolicalMirrorParam', 'ConicalMirror',
>>>>>>> 099b34c8
           'DCM', 'DCMwithSagittalFocusing', 'Plate',
           'ParaboloidFlatLens', 'ParabolicCylinderFlatLens',
           'DoubleParaboloidLens', 'DoubleParabolicCylinderLens',
           'SurfaceOfRevolution', 'ParaboloidMirrorLens',
           'EllipsoidMirrorLens', 'NormalFZP',
           'GeneralFZPin0YZ', 'BlazedGrating', 'LaminarGrating',
           'VLSLaminarGrating')
import collections
__allSectioned__ = collections.OrderedDict([
    ('Generic',
        ('OE', 'DicedOE', 'DCM', 'Plate', 'SurfaceOfRevolution')),
    ('Curved mirrors',
        ('BentFlatMirror', 'ToroidMirror', 'EllipticalMirrorParam',
         'ParabolicalMirrorParam', 'ConicalMirror', 'ParaboloidMirrorLens',
         'EllipsoidMirrorLens')),
    ('Crystal optics',
        ('JohannCylinder', 'JohanssonCylinder', 'JohannToroid',
         'JohanssonToroid', 'GeneralBraggToroid', 'DicedJohannToroid',
         'DicedJohanssonToroid', 'LauePlate', 'BentLaueCylinder', 'BentLaue2D',
         'GroundBentLaueCylinder', 'BentLaueSphere',
         'DCMwithSagittalFocusing')),
    ('Refractive optics',
        ('ParaboloidFlatLens', 'ParabolicCylinderFlatLens',
         'DoubleParaboloidLens', 'DoubleParabolicCylinderLens')),
    ('Gratings and zone plates',
        ('NormalFZP', 'GeneralFZPin0YZ', 'BlazedGrating', 'LaminarGrating',
         'VLSLaminarGrating'))
    ])

import os
# import copy
# import gc
import numpy as np
from scipy import interpolate
import inspect

from .. import raycing
from . import stages as rst
from . import sources as rs
from .physconsts import CH
from .oes_base import OE, DCM, allArguments
try:
    import pyopencl as cl  # analysis:ignore
    isOpenCL = True
except ImportError:
    isOpenCL = False

__fdir__ = os.path.dirname(__file__)

allParamsSorted = []


def flatten(x):
    if x is None:
        x = [0, 0]
    if isinstance(x, (list, tuple)):
        return [a for i in x for a in flatten(i)]
    else:
        return [x]


class DicedOE(OE):
    """Base class for a diced optical element. It implements a flat diced
    mirror."""

    def __init__(self, *args, **kwargs):
        """
        *dxFacet*, *dyFacet*: float
            Size of the facets.

        *dxGap*, *dyGat*: float
            Width of the gap between facets.


        """
        kwargs = self.__pop_kwargs(**kwargs)
        OE.__init__(self, *args, **kwargs)

    def __pop_kwargs(self, **kwargs):
        self.dxFacet = kwargs.pop('dxFacet', 2.1)
        self.dyFacet = kwargs.pop('dyFacet', 1.4)
        self.dxGap = kwargs.pop('dxGap', 0.05)
        self.dyGap = kwargs.pop('dyGap', 0.05)
        self.xStep = self.dxFacet + self.dxGap
        self.yStep = self.dyFacet + self.dyGap
        return kwargs

    def facet_center_z(self, x, y):
        """Z of the facet centers at (*x*, *y*)."""
        return np.zeros_like(y)  # just flat

    def facet_center_n(self, x, y):
        """Surface normal or (Bragg normal and surface normal)."""
        return [0, 0, 1]  # just flat

    def facet_delta_z(self, u, v):
        """Local Z in the facet coordinates."""
        return np.zeros_like(u)

    def facet_delta_n(self, u, v):
        """Local surface normal (always without Bragg normal!) in the facet
        coordinates. In the asymmetry case the lattice normal is taken as
        constant over the facet and is given by :meth:`facet_center_n`.
        """
        return [0, 0, 1]

    def local_z(self, x, y, skipReturnZ=False):
        """Determines the surface of OE at (*x*, *y*) position."""
        cx = (x / self.xStep).round() * self.xStep  # center of the facet
        cy = (y / self.yStep).round() * self.yStep  # center of the facet
        cz = self.facet_center_z(cx, cy)
        cn = self.facet_center_n(cx, cy)
        fx = x - cx  # local coordinate in the facet
        fy = y - cy
        if skipReturnZ:
            return fx, fy, cn
        z = cz + (self.facet_delta_z(fx, fy) - cn[-3]*fx - cn[-2]*fy) / cn[-1]
#        inGaps = (abs(fx)>self.dxFacet/2) | (abs(fy)>self.dyFacet/2)
        return z

    def local_n(self, x, y):
        """Determines the normal vector of OE at (*x*, *y*) position. For an
        asymmetric crystal, *local_n* returns 2 normals: the 1st one of the
        atomic planes and the 2nd one of the surface. Note the order!"""
        fx, fy, cn = self.local_z(x, y, skipReturnZ=True)
        deltaNormals = self.facet_delta_n(fx, fy)
        if isinstance(deltaNormals[2], np.ndarray):
            useDeltaNormals = True
        else:
            useDeltaNormals = (deltaNormals[2] != 1)
        if useDeltaNormals:
            cn[-1] += deltaNormals[-1]
            cn[-2] += deltaNormals[-2]
            norm = (cn[-1]**2 + cn[-2]**2 + cn[-3]**2)**0.5
            cn[-1] /= norm
            cn[-2] /= norm
            cn[-3] /= norm
        if self.alpha:
            bAlpha, cAlpha = raycing.rotate_x(cn[1], cn[2],
                                              self.cosalpha, -self.sinalpha)
            return [cn[0], bAlpha, cAlpha, cn[-3], cn[-2], cn[-1]]
        else:
            return cn

    def rays_good(self, x, y, z, is2ndXtal=False):
        """Returns *state* value as inherited from :class:`OE`. The rays that
        fall inside the gaps are additionally considered as lost."""
# =1: good (intersected)
# =2: reflected outside of working area, =3: transmitted without intersection,
# =-NN: lost (absorbed) at OE#NN - OE numbering starts from 1 !!!
        locState = OE.rays_good(self, x, y, z, is2ndXtal)
        fx, fy, cn = self.local_z(x, y, skipReturnZ=True)
        inGaps = (abs(fx) > self.dxFacet/2) | (abs(fy) > self.dyFacet/2)
        locState[inGaps] = self.lostNum
        return locState


class JohannCylinder(OE):
    """Simply bent reflective crystal."""

    cl_plist = ("crossSectionInt", "Rm", "alpha")
    cl_local_z = """
    float local_z(float8 cl_plist, int i, float x, float y)
    {
        float res=0;
        if (cl_plist.s0 == 0)
        {
            res=cl_plist.s1 - sqrt(cl_plist.s1*cl_plist.s1-y*y);
        }
        else
        {
            res=0.5 * y * y / cl_plist.s1;
        }
        return res;
    }"""

    def __init__(self, *args, **kwargs):
        """
        *Rm*: float
            Meridional radius.

        *crossSection*: str
            Determines the bending shape: either 'circular' or 'parabolic'.


        """
        kwargs = self.__pop_kwargs(**kwargs)
        self.crossSectionInt = 0 if self.crossSection.startswith('circ') else 1
        OE.__init__(self, *args, **kwargs)

    def __pop_kwargs(self, **kwargs):
        self.Rm = kwargs.pop('Rm', 1000.)  # R meridional
        self.crossSection = kwargs.pop('crossSection', 'circular')
        if not (self.crossSection.startswith('circ') or
                self.crossSection.startswith('parab')):
            raise ValueError('unknown crossSection!')
        return kwargs

    def local_z(self, x, y):
        """Determines the surface of OE at (*x*, *y*) position."""
        if self.crossSection.startswith('circ'):  # 'circular'
            sq = self.Rm**2 - y**2
#            sq[sq<0] = 0
            return self.Rm - np.sqrt(sq)
        else:  # 'parabolic'
            return y**2 / 2.0 / self.Rm

    def local_n_cylinder(self, x, y, R, alpha):
        """The main part of :meth:`local_n`. It introduces two new arguments
        to simplify the implementation of :meth:`local_n` in the derived class
        :class:`JohanssonCylinder`."""
        a = np.zeros_like(x)  # -dz/dx
        b = -y / R  # -dz/dy
        if self.crossSection.startswith('circ'):  # 'circular'
            c = (R**2 - y**2)**0.5 / R
        else:  # 'parabolic'
            norm = (b**2 + 1)**0.5
            b /= norm
            c = 1. / norm
        if alpha:
            bAlpha, cAlpha = \
                raycing.rotate_x(b, c, self.cosalpha, -self.sinalpha)
            return [a, bAlpha, cAlpha, a, b, c]
        else:
            return [a, b, c]

    def local_n(self, x, y):
        """Determines the normal vector of OE at (*x*, *y*) position. For an
        asymmetric crystal, *local_n* returns 2 normals."""
        return self.local_n_cylinder(x, y, self.Rm, self.alpha)


class JohanssonCylinder(JohannCylinder):
    """Ground-bent (Johansson) reflective crystal."""

    def local_n(self, x, y):
        """Determines the normal vectors of OE at (*x*, *y*) position: of the
        atomic planes and of the surface."""
        nSurf = self.local_n_cylinder(x, y, self.Rm, None)
# approximate expressions:
#        nBragg = self.local_n_cylinder(x, y, self.Rm*2, self.alpha)
#        return [nBragg[0], nBragg[1], nBragg[2],
#           nSurf[-3], nSurf[-2], nSurf[-1]]
# exact expressions:
        a = np.zeros_like(x)
        b = -y
        c = (self.Rm**2 - y**2)**0.5 + self.Rm
        if self.alpha:
            b, c = raycing.rotate_x(b, c, self.cosalpha, -self.sinalpha)
        norm = np.sqrt(b**2 + c**2)
        return [a/norm, b/norm, c/norm, nSurf[-3], nSurf[-2], nSurf[-1]]


class JohannToroid(OE):
    """2D bent reflective crystal."""

    cl_plist = ("Rm", "Rs")
    cl_local_z = """
    float local_z(float8 cl_plist, int i, float x, float y)
    {
        float z = cl_plist.s0 - cl_plist.s1 -
            sqrt(cl_plist.s0*cl_plist.s0 - y*y);
        float cosangle = sqrt(z*z - x*x) / fabs(z);
        float sinangle = -x / fabs(z);
        float2 tmpz = rotate_y(0, z, cosangle, sinangle);
        return tmpz.s1 + cl_plist.s1;
    }"""

    def __init__(self, *args, **kwargs):
        """
        *Rm* and *Rs*: float
            Meridional and sagittal radii.


        """
        kwargs = self.pop_kwargs(**kwargs)
        OE.__init__(self, *args, **kwargs)

    def pop_kwargs(self, **kwargs):
        self.Rm = kwargs.pop('Rm', 1000.)  # R meridional
        self.Rs = kwargs.pop('Rs', None)  # R sagittal
        if self.Rs is None:
            self.Rs = self.Rm
        return kwargs

    def local_z(self, x, y):
        """Determines the surface of OE at (*x*, *y*) position."""
        z = self.Rm - self.Rs - (self.Rm**2 - y**2)**0.5
        cosangle, sinangle = (z**2 - x**2)**0.5 / abs(z), -x/abs(z)
        bla, z = raycing.rotate_y(0, z, cosangle, sinangle)
        return z + self.Rs

    def local_n(self, x, y):
        """Determines the normal vectors of OE at (*x*, *y*) position: of the
        atomic planes and of the surface."""
        return self.local_n_toroid(x, y, self.Rm, self.Rs, self.alpha)

    def local_n_toroid(self, x, y, Rm, Rs, alpha):
        """The main part of :meth:`local_n`. It introduces three new arguments
        to simplify the implementation of :meth:`local_n` in the derived class
        :class:`JohanssonToroid`."""
        a = np.zeros_like(x)
        b = -y / Rm
        c = (Rm**2 - y**2)**0.5 / Rm
        if alpha:
            aAlpha = np.zeros_like(x)
            bAlpha, cAlpha = \
                raycing.rotate_x(b, c, self.cosalpha, -self.sinalpha)
        r = Rs - (Rm - (Rm**2 - y**2)**0.5)
        cosangle, sinangle = (r**2 - x**2)**0.5 / r, -x/r
        a, c = raycing.rotate_y(a, c, cosangle, sinangle)
        if alpha:
            aAlpha, cAlpha = \
                raycing.rotate_y(aAlpha, cAlpha, cosangle, sinangle)
            return [aAlpha, bAlpha, cAlpha, a, b, c]
        else:
            return [a, b, c]


class JohanssonToroid(JohannToroid):
    """Ground-2D-bent (Johansson) reflective optical element."""

    def local_n(self, x, y):
        """Determines the normal vectors of OE at (*x*, *y*) position: of the
        atomic planes and of the surface."""
        nSurf = self.local_n_toroid(x, y, self.Rm, self.Rs, None)
# approximate expressions:
#        nBragg = self.local_n_cylinder(x, y, self.Rm*2, self.alpha)
#        return [nBragg[0], nBragg[1], nBragg[2],
#            nSurf[-3], nSurf[-2], nSurf[-1]]
# exact expressions:
        a = np.zeros_like(x)
        b = -y
        c = (self.Rm**2 - y**2)**0.5 + self.Rm
        norm = np.sqrt(b**2 + c**2)
        b, c = b/norm, c/norm
        if self.alpha:
            b, c = raycing.rotate_x(b, c, self.cosalpha, -self.sinalpha)
        r = self.Rs - (self.Rm - (self.Rm**2 - y**2)**0.5)
        cosangle, sinangle = (r**2 - x**2)**0.5 / r, -x/r
        a, c = raycing.rotate_y(a, c, cosangle, sinangle)
        if self.alpha:
            a, c = raycing.rotate_y(a, c, cosangle, sinangle)
        return [a, b, c, nSurf[-3], nSurf[-2], nSurf[-1]]


class GeneralBraggToroid(JohannToroid):
    """Ground-2D-bent reflective optical element with 4 independent radii:
    meridional and sagittal for the surface (*Rm* and *Rs*) and the atomic
    planes (*RmBragg* and *RsBragg*)."""

    def pop_kwargs(self, **kwargs):
        kw = JohannToroid.pop_kwargs(self, **kwargs)
        self.RmBragg = kw.pop('RmBragg', self.Rm)  # R Bragg meridional
        self.RsBragg = kw.pop('RsBragg', self.Rs)  # R Bragg sagittal
        return kw

    def local_n(self, x, y):
        """Determines the normal vectors of OE at (*x*, *y*) position: of the
        atomic planes and of the surface."""
        nSurf = self.local_n_toroid(x, y, self.Rm, self.Rs, None)
        nSurfBr = self.local_n_toroid(x, y, self.RmBragg, self.RsBragg, None)
        return [nSurfBr[0], nSurfBr[1], nSurfBr[2],
                nSurf[-3], nSurf[-2], nSurf[-1]]


class DicedJohannToroid(DicedOE, JohannToroid):
    """A diced version of :class:`JohannToroid`."""

    def __init__(self, *args, **kwargs):
        kwargs = self.pop_kwargs(**kwargs)
        DicedOE.__init__(self, *args, **kwargs)

    def pop_kwargs(self, **kwargs):
        return JohannToroid.pop_kwargs(self, **kwargs)

    def facet_center_z(self, x, y):
        return JohannToroid.local_z(self, x, y)

    def facet_center_n(self, x, y):
        return JohannToroid.local_n(self, x, y)


class DicedJohanssonToroid(DicedJohannToroid, JohanssonToroid):
    """A diced version of :class:`JohanssonToroid`."""

    def facet_center_n(self, x, y):
        return JohanssonToroid.local_n(self, x, y)

    def facet_delta_z(self, u, v):
        return v**2 / 2.0 / self.Rm

    def facet_delta_n(self, u, v):
        a = 0.  # -dz/dx
        b = -v / self.Rm  # -dz/dy
        c = 1.
        norm = (b**2 + 1)**0.5
        return [a/norm, b/norm, c/norm]


class LauePlate(OE):
    """A flat Laue plate. The thickness is defined in its *material* part."""

    def local_n(self, x, y):
        a, b, c = 0, 0, 1
        if self.alpha:
            bB, cB = raycing.rotate_x(b, c, -self.sinalpha, -self.cosalpha)
        else:
            bB, cB = c, -b
        return [a, bB, cB, a, b, c]


class BentLaueCylinder(OE):
    """Simply bent reflective optical element in Laue geometry (duMond)."""

    cl_plist = ("crossSectionInt", "R")
    cl_local_z = """
    float local_z(float8 cl_plist, int i, float x, float y)
    {
      if (cl_plist.s0 == 0)
        {
          return cl_plist.s1 - sqrt(cl_plist.s1*cl_plist.s1 - y*y);
        }
      else
        {
          return 0.5 * y * y / cl_plist.s1;
        }
    }"""

    def __init__(self, *args, **kwargs):
        """
        *R*: float or 2-tuple.
            Meridional radius. Can be given as (*p*, *q*) for automatic
            calculation based the "Coddington" equations.

        *crossSection*: str
            Determines the bending shape: either 'circular' or 'parabolic'.


        """
        kwargs = self.__pop_kwargs(**kwargs)
        self.crossSectionInt = 0 if self.crossSection.startswith('circ') else 1
        OE.__init__(self, *args, **kwargs)
        if isinstance(self.R, (tuple, list)):
            self.R = self.get_Rmer_from_Coddington(self.R[0], self.R[1])
        try:
            self.material.set_OE_properties(self.alpha, self.R, None)
        except:
            raise

    def __pop_kwargs(self, **kwargs):
        self.R = kwargs.pop('R', 1.0e4)
        self.crossSection = kwargs.pop('crossSection', 'parabolic')
        if not (self.crossSection.startswith('circ') or
                self.crossSection.startswith('parab')):
            raise ValueError('unknown crossSection!')
        return kwargs

    def local_z(self, x, y):
        """Determines the surface of OE at (*x*, *y*) position."""
        if self.crossSection.startswith('circ'):  # 'circular'
            return self.R - np.sqrt(self.R**2 - y**2)
        else:  # 'parabolic'
            return y**2 / 2.0 / self.R

    def local_n_cylinder(self, x, y, R, alpha):
        """The main part of :meth:`local_n`. It introduces two new arguments
        to simplify the implementation of :meth:`local_n` in the derived class
        :class:`GroundBentLaueCylinder`."""
        a = np.zeros_like(x)  # -dz/dx
        b = -y / R  # -dz/dy
        if self.crossSection.startswith('circ'):  # 'circular'
            c = (R**2 - y**2)**0.5 / R
        elif self.crossSection.startswith('parab'):  # 'parabolic'
            norm = (b**2 + 1)**0.5
            b /= norm
            c = 1. / norm
        else:
            raise ValueError('unknown crossSection!')
        if alpha:
            bB, cB = raycing.rotate_x(b, c, -self.sinalpha, -self.cosalpha)
        else:
            bB, cB = c, -b
#        print("local_n", [a, bB, cB])
        return [a, bB, cB, a, b, c]

    def local_n(self, x, y):
        """Determines the normal vector of OE at (x, y) position."""
        return self.local_n_cylinder(x, y, self.R, self.alpha)

    def local_n_depth(self, x, y, z):

        a = -x*0  # -dz/dx
        b = -y / self.R  # -dz/dy
        c = 1.

        norm = np.sqrt(a**2 + b**2 + 1)
        a /= norm
        b /= norm
        c /= norm

        plane_h = np.array([np.zeros_like(x),
                            np.cos(self.alpha)*np.ones_like(x),
                            -np.sin(self.alpha)*np.ones_like(x)])
#        print(plane_h.shape)
#        displacement_pytte = [-xg*zg*invR2 + 0.5*coef3*zg**2,
#                              -yg*zg*invR1 + 0.5*coef2*zg**2,
#                              0.5*invR2*xg**2+0.5*invR1*yg**2+0.5*coef1*zg**2]

#        displacement_pp = [-nu*x*z*invR1,
#                           -y*z*invR1,
#                           (y**2-nu*x**2+nu*z**2)*invR1*0.5]

        if hasattr(self.material, 'djparams'):
            coef1, coef2, invR1, coef3, invR2 = self.material.djparams
            duh_dx = np.einsum('ij,ij->j', plane_h, np.array([-z*invR2,
                                                              np.zeros_like(x),
                                                              x*invR2])*1e3)
            duh_dy = np.einsum('ij,ij->j', plane_h, np.array([np.zeros_like(x),
                                                              -z*invR1,
                                                              y*invR1])*1e3)
            duh_dz = np.einsum('ij,ij->j', plane_h, np.array([-x*invR2+z*coef3,
                                                              -y*invR1+z*coef2,
                                                              z*coef1])*1e3)
        else:  # debug only, using Si and anticlastic bending
            nu = 0.22
            duh_dx = np.dot(plane_h, np.array([np.zeros_like(x),
                                               np.zeros_like(x),
                                               np.zeros_like(x)]))
            duh_dy = np.dot(plane_h, np.array([np.zeros_like(x),
                                               -z/self.R, y/self.R]))
            duh_dz = np.dot(plane_h, np.array([np.zeros_like(x),
                                               -y/self.R,
                                               nu*z/self.R]))
        hprime = plane_h - np.array([duh_dx, duh_dy, duh_dz])
        hnorm = np.linalg.norm(hprime, axis=0)
        hprime /= hnorm

        return [hprime[0, :], hprime[1, :], hprime[2, :], a, b, c]


class BentLaue2D(OE):
    """Parabolically bent reflective optical element in Laue geometry. The
        element may be syn/anticlastic if both radii have the same/opp sign."""

#    cl_plist = ("crossSectionInt", "R")
#    cl_local_z = """
#    float local_z(float8 cl_plist, int i, float x, float y)
#    {
#        if (cl_plist.s0 == 0)
#        {
#            return cl_plist.s1 - sqrt(cl_plist.s1*cl_plist.s1 - x*x -y*y);
#        }
#        else
#        {
#          return 0.5 * (y * y + x * x) / cl_plist.s1;
#        }
#    }"""

    def __init__(self, *args, **kwargs):
        """
        *Rm*: float or 2-tuple.
            Meridional bending radius. Can be given as (*p*, *q*) for automatic
            calculation based the "Coddington" equations.

        *Rs*: float or 2-tuple.
            Sagittal radius. Can be given as (*p*, *q*) for automatic
            calculation based the "Coddington" equations.


        """
        kwargs = self.__pop_kwargs(**kwargs)
        OE.__init__(self, *args, **kwargs)
        if isinstance(self.Rm, (tuple, list)):
            self.Rm = self.get_Rmer_from_Coddington(self.Rm[0], self.Rm[1])
        if isinstance(self.Rs, (tuple, list)):
            self.Rs = self.get_rsag_from_Coddington(self.Rs[0], self.Rs[1])
        try:
            self.material.set_OE_properties(self.alpha, self.Rm, self.Rs)
        except:
            raise

    def __pop_kwargs(self, **kwargs):
        Rm = kwargs.pop('Rm', 1.0e4)
        self.Rm = np.inf if Rm is None else Rm
        Rs = kwargs.pop('Rs', -1.0e4)
        self.Rs = np.inf if Rs is None else Rs
        return kwargs

    def local_z(self, x, y):
        return 0.5*x**2 / self.Rs + 0.5*y**2 / self.Rm

    def local_n_depth(self, x, y, z):

        a = -x / self.Rs  # -dz/dx
        b = -y / self.Rm  # -dz/dy
        c = 1.

        norm = np.sqrt(a**2 + b**2 + 1)
        a /= norm
        b /= norm
        c /= norm

        plane_h = np.array([np.zeros_like(x),
                            np.cos(self.alpha)*np.ones_like(x),
                            -np.sin(self.alpha)*np.ones_like(x)])

#        displacement_pytte = [-xg*zg*invR2 + 0.5*coef3*zg**2,
#                              -yg*zg*invR1 + 0.5*coef2*zg**2,
#                              0.5*invR2*xg**2+0.5*invR1*yg**2+0.5*coef1*zg**2]

#        displacement_pp = [-nu*x*z*invR1,
#                           -y*z*invR1,
#                           (y**2-nu*x**2+nu*z**2)*invR1*0.5]

        if hasattr(self.material, 'djparams'):
            coef1, coef2, invR1, coef3, invR2 = self.material.djparams
            duh_dx = np.einsum('ij,ij->j', plane_h, np.array([-z*invR2,
                                                              np.zeros_like(x),
                                                              x*invR2])*1e3)
            duh_dy = np.einsum('ij,ij->j', plane_h, np.array([np.zeros_like(x),
                                                              -z*invR1,
                                                              y*invR1])*1e3)
            duh_dz = np.einsum('ij,ij->j', plane_h, np.array([-x*invR2+z*coef3,
                                                              -y*invR1+z*coef2,
                                                              z*coef1])*1e3)
        else:  # debug only, using Si and anticlastic bending
            nu = 0.22
            duh_dx = np.dot(plane_h, np.array([-z*nu/self.Rm, x*0,
                                               -x*nu/self.Rm]))
            duh_dy = np.dot(plane_h, np.array([x*0, -z/self.Rm, y/self.Rm]))
            duh_dz = np.dot(plane_h, np.array([-x*nu/self.Rm,
                                               -y/self.Rm,
                                               nu*z/self.Rm]))
        hprime = plane_h - np.array([duh_dx, duh_dy, duh_dz])
        hnorm = np.linalg.norm(hprime, axis=0)
        hprime /= hnorm

        return [hprime[0, :], hprime[1, :], hprime[2, :], a, b, c]

    def local_n(self, x, y):
        """Determines the normal vector of OE at (x, y) position."""
        a = -x / self.Rs  # -dz/dx
        b = -y / self.Rm  # -dz/dy
        c = 1.

        norm = np.sqrt(a**2 + b**2 + 1)
        a /= norm
        b /= norm
        c /= norm

        sinpitch = -b
        cospitch = np.sqrt(1 - b**2)

        sinroll = -a
        cosroll = np.sqrt(1 - a**2)

        aB = np.zeros_like(a)
#        bB = c
#        cB = -b
        bB = np.ones_like(a)
        cB = np.zeros_like(a)
        if self.alpha:
            bB, cB = raycing.rotate_x(bB, cB, self.cosalpha, -self.sinalpha)

#        if self.alpha:  from BentLaueCylinder
#            b, c = raycing.rotate_x(b, c, -self.sinalpha, -self.cosalpha)
#        else:
#            b, c = c, -b

        bB, cB = raycing.rotate_x(bB, cB, cospitch, sinpitch)
        aB, cB = raycing.rotate_y(aB, cB, cosroll, sinroll)

        normB = (bB**2 + cB**2 + aB**2)**0.5

        return [aB/normB, bB/normB, cB/normB, a/norm, b/norm, c/norm]
#        return [a/norm, b/norm, c/norm, a/norm, b/norm, c/norm]


class GroundBentLaueCylinder(BentLaueCylinder):
    """Ground-bent reflective optical element in Laue geometry."""

    def local_n(self, x, y):
        """Determines the normal vectors of OE at (*x*, *y*) position: of the
        atomic planes and of the surface."""
        nSurf = self.local_n_cylinder(x, y, self.R, None)
# approximate expressions:
#        nBragg = self.local_n_cylinder(x, y, self.R*2, self.alpha)
#        return [nBragg[0], nBragg[1], nBragg[2],
#            nSurf[-3], nSurf[-2], nSurf[-1]]
# exact expressions:
        a = np.zeros_like(x)
        b = -y
        c = (self.R**2 - y**2)**0.5 + self.R
        if self.alpha:
            b, c = raycing.rotate_x(b, c, -self.sinalpha, -self.cosalpha)
        else:
            b, c = c, -b
        norm = np.sqrt(b**2 + c**2)
        return [a/norm, b/norm, c/norm, nSurf[-3], nSurf[-2], nSurf[-1]]


class BentLaueSphere(BentLaueCylinder):
    """Spherically bent reflective optical element in Laue geometry."""

    cl_plist = ("crossSectionInt", "R")
    cl_local_z = """
    float local_z(float8 cl_plist, int i, float x, float y)
    {
        if (cl_plist.s0 == 0)
        {
            return cl_plist.s1 - sqrt(cl_plist.s1*cl_plist.s1 - x*x -y*y);
        }
        else
        {
          return 0.5 * (y * y + x * x) / cl_plist.s1;
        }
    }"""

    def local_z(self, x, y):
        if self.crossSection.startswith('circ'):  # 'circular'
            return self.R - np.sqrt(self.R**2 - x**2 - y**2)
        else:  # 'parabolic'
            return (x**2+y**2) / 2.0 / self.R

    def local_n(self, x, y):
        """Determines the normal vector of OE at (x, y) position."""
        if self.crossSection.startswith('circ'):  # 'circular'
            a = -x * (self.R**2 - x**2 - y**2)**(-0.5)  # -dx/dy
            b = -y * (self.R**2 - x**2 - y**2)**(-0.5)  # -dz/dy
        else:  # 'parabolic'
            a = -x / self.R  # -dz/dx
            b = -y / self.R  # -dz/dy
        c = 1.
        norm = (a**2 + b**2 + 1)**0.5
        aB = 0.
        bB = c
        cB = -b
        normB = (b**2 + c**2)**0.5
        return [aB/normB, bB/normB, cB/normB, a/norm, b/norm, c/norm]


class MirrorOnTripodWithTwoXStages(OE, rst.Tripod, rst.TwoXStages):
    """Combines a simple mirror with a tripod support + two X-stages."""

    def __init__(self, *args, **kwargs):
        r"""
        *jack1*, *jack2*, *jack3*: 3-lists
            3d points in the global coordinate system at the horizontal state
            of OE.

        *tx1*, *tx2*: 2-lists
            [x, y] points in local system. dx is the nominal x shift of the
            center in local system.


        """
        kwargs, argsT = rst.Tripod.pop_kwargs(self, **kwargs)
        kwargs, argsX = rst.TwoXStages.pop_kwargs(self, **kwargs)
        OE.__init__(self, *args, **kwargs)
        rst.Tripod.__init__(self, *argsT)
        rst.TwoXStages.__init__(self, *argsX)

    def get_orientation(self):
        """Finds orientation (x, z, and 3 rotations) given two x stages and
        three jacks."""
        rst.TwoXStages.get_orientation(self)
        rst.Tripod.get_orientation(self)


class BentFlatMirror(OE):
    """Implements cylindrical parabolic mirror. Exemplifies inclusion of a new
    parameter (here, *R*) without the need of explicit repetition of all the
    parameters of the parent class."""

    cl_plist = ("R", "limPhysY")
    cl_local_z = """
    float local_z(float8 cl_plist, int i, float x, float y)
    {
        return 0.5*(y*y - cl_plist.s1 * cl_plist.s1) / cl_plist.s0;
    }"""
    cl_local_n = """
    float3 local_n(float8 cl_plist, int i, float x, float y)
    {
        float3 res = (float3)(0.,-y/cl_plist.s0,1.);
        return normalize(res);
    }"""

    def __init__(self, *args, **kwargs):
        """
        *R*: float or 2-tuple.
            Meridional radius. Can be given as (*p*, *q*) for automatic
            calculation based the "Coddington" equations.


        """
        kwargs = self.__pop_kwargs(**kwargs)
        OE.__init__(self, *args, **kwargs)
        if isinstance(self.R, (tuple, list)):
            self.R = self.get_Rmer_from_Coddington(self.R[0], self.R[1])

    def __pop_kwargs(self, **kwargs):
        self.R = kwargs.pop('R', 5.0e6)
        return kwargs

    def local_z(self, x, y):
        """Determines the surface of OE at (x, y) position. Here: a
        meridionally bent parabolic cylinder with fixed ends and a sag at the
        center."""
        return (y**2 - self.limPhysY[0]**2) / 2.0 / self.R

    def local_n(self, x, y):
        """Determines the normal vector of OE at (x, y) position."""
        a = 0.  # -dz/dx
        b = -y / self.R  # -dz/dy
        c = 1.
#        norm = (a**2 + b**2 + c**2)**0.5
#        return a/norm, b/norm, c/norm
        norm = (b**2 + 1)**0.5
        return [a/norm, b/norm, c/norm]


SimpleVCM = BentFlatMirror


class VCM(SimpleVCM, MirrorOnTripodWithTwoXStages):
    """Implements Vertically Collimating Mirror on support."""

    def __init__(self, *args, **kwargs):
        kwargs, argsT = rst.Tripod.pop_kwargs(self, **kwargs)
        kwargs, argsX = rst.TwoXStages.pop_kwargs(self, **kwargs)
        SimpleVCM.__init__(self, *args, **kwargs)
        rst.Tripod.__init__(self, *argsT)
        rst.TwoXStages.__init__(self, *argsX)


class ToroidMirror(OE):
    """Implements toroidal mirror. Exemplifies inclusion of new
    parameters (here, *R* and *r*) without the need of explicit repetition
    of all the parameters of the parent class."""

    cl_plist = ("R", "r")
    cl_local_z = """
    float local_z(float8 cl_plist, int i, float x, float y)
    {
        return 0.5 * y * y / cl_plist.s0  + cl_plist.s1 -
            sqrt(cl_plist.s1 * cl_plist.s1 - x * x);
    }"""
    cl_local_n = """
    float3 local_n(float8 cl_plist, int i, float x, float y)
    {
        float3 res;
        res.s0 = -x / sqrt(pown(cl_plist.s1, 2) - pown(x, 2));
        res.s1 = -y / cl_plist.s0;
        res.s2 = 1.;
        return normalize(res);
    }"""

    def __init__(self, *args, **kwargs):
        """
        *R*: float or 2-tuple.
            Meridional radius. Can be given as (*p*, *q*) for automatic
            calculation based the "Coddington" equations.

        *r*: float or 2-tuple.
            Sagittal radius. Can be given as (*p*, *q*) for automatic
            calculation based the "Coddington" equations.


        """
        kwargs = self.__pop_kwargs(**kwargs)
        OE.__init__(self, *args, **kwargs)
        if isinstance(self.R, (tuple, list)):
            self.R = self.get_Rmer_from_Coddington(self.R[0], self.R[1])
        if isinstance(self.r, (tuple, list)):
            self.r = self.get_rsag_from_Coddington(self.r[0], self.r[1])
        if self.r == 0:
            raise ValueError("r must be non-zero")

    def __pop_kwargs(self, **kwargs):
        self.R = kwargs.pop('R', 5.0e6)
        self.r = kwargs.pop('r', 50.)
        return kwargs

    def local_z(self, x, y):
        rx = 1 - (np.asarray(x)/self.r)**2
        rx[rx < 0] = 0.  # becomes flat at the equator
        return y**2/2.0/self.R + self.r*(1 - rx**0.5)

    def local_n(self, x, y):
        """Determines the normal vector of OE at (x, y) position."""
        rx = 1 - (np.asarray(x)/self.r)**2
        ax = np.where(rx < 0, 0, rx**(-0.5))  # becomes flat at the equator
        a = -x / self.r * ax  # -dz/dx
        b = -y / self.R  # -dz/dy
        c = 1.
        norm = (a**2 + b**2 + 1)**0.5
        return [a/norm, b/norm, c/norm]


SimpleVFM = ToroidMirror


class VFM(SimpleVFM, MirrorOnTripodWithTwoXStages):
    """Implements Vertically Focusing Mirror with the fixed ends."""

    cl_plist = ("R", "r", "limPhysY", "limOptX")
    cl_local_z = """
    float local_z(float8 cl_plist, int i, float x, float y)
    {
        float z = cl_plist.s1 - sqrt(pown(cl_plist.s1,2) - x**2);
        if cl_plist.s4 < cl_plist.s5
        {
            float zMax = cl_plist.s1 -
                sqrt(pown(cl_plist.s1,2) - pown(cl_plist.s5,2));
            if (z > zMax) z = zMax;
        }
        z += (y*y - pown(cl_plist.s2,2)) / 2.0 / cl_plist.s0;
        return z;
    }"""
    cl_local_n = """
    float3 local_n(float8 cl_plist, int i, float x, float y)
    {
        float3 res;
        res.s0 = -x / sqrt(pown(cl_plist.s1, 2) - pown(x, 2));
        if cl_plist.s4 < cl_plist.s5
        {
            if ((x < cl_plist.s4) | (x > cl_plist.s5)) res.s0 = 0;
        }
        res.s1 = -y / cl_plist.s0;
        res.s2 = 1.;
        return normalize(res);
    }"""

    def __init__(self, *args, **kwargs):
        limPhysY = kwargs.get('limPhysY', None)
        if limPhysY is None:
            raise AttributeError('limPhysY must be given')
        kwargs, argsT = rst.Tripod.pop_kwargs(self, **kwargs)
        kwargs, argsX = rst.TwoXStages.pop_kwargs(self, **kwargs)
        SimpleVFM.__init__(self, *args, **kwargs)
        rst.Tripod.__init__(self, *argsT)
        rst.TwoXStages.__init__(self, *argsX)

    def local_z(self, x, y):
        """Determines the surface of OE at (x, y) position. Here: a circular
        sagittal cylinder, meridionally parabolically bent with fixed ends and
        a sag at the center."""
        z = self.r - (self.r**2 - x**2)**0.5
        if self.limOptX is not None:
            zMax = self.r - (self.r**2 - self.limOptX[1]**2)**0.5
            z[z > zMax] = zMax
        z += (y**2 - self.limPhysY[0]**2) / 2.0 / self.R
        return z

    def local_n(self, x, y):
        """Determines the normal vector of OE at (x, y) position."""
        a = -x * (self.r**2 - x**2)**(-0.5)  # -dz/dx
        if self.limOptX is not None:
            a[(x < self.limOptX[0]) | (x > self.limOptX[1])] = 0.0  # -dz/dx
        b = -y / self.R  # -dz/dy
        c = 1.
        norm = (a**2 + b**2 + 1)**0.5
        return [a/norm, b/norm, c/norm]


class DualVFM(MirrorOnTripodWithTwoXStages):
    """Implements Vertically Focusing Mirror with two toroids."""

    cl_plist = ("r1", "r2", "xCylinder1", "hCylinder1",
                "xCylinder2", "hCylinder2", "limPhysY", "R")
    cl_local_z = """
    float local_z(float8 cl_plist, int i, float x, float y)
    {
      float z=0;
      if (x<0)
      {
          z = cl_plist.s1 - cl_plist.s5 - sqrt(pown(cl_plist.s1,2) -
              pown((x - cl_plist.s4), 2));
      }
      else
      {
          z = cl_plist.s0 - cl_plist.s3 - sqrt(pown(cl_plist.s0,2) -
              pown((x - cl_plist.s2), 2));
      }
      if (z>0) z = 0;
      z += (y*y - pown(cl_plist.s6,2)) / 2.0 / cl_plist.s8;
      return z;
    }"""

    def __init__(self, *args, **kwargs):
        """
        *r1*, *r2*: float
            Sagittal radii of the cylinders.

        *xCylinder1*, *xCylinder2*: float
            Local x coordinates of the cylinder axes.

        *hCylinder1*, *hCylinder2*: float
            z depth of the cylinder at x = xCylinder1 and x = xCylinder2.
            Positive depth is under the nominal flat surface (local z = 0).


        """
        kwargs = self.__pop_kwargs(**kwargs)
        MirrorOnTripodWithTwoXStages.__init__(self, *args, **kwargs)
        self.hCylinder = 0

    def __pop_kwargs(self, **kwargs):
        self.R = kwargs.pop('R', 5.0e6)
        self.r1 = kwargs.pop('r1', 70.0)
        self.xCylinder1 = kwargs.pop('xCylinder1', 23.5)
        self.hCylinder1 = kwargs.pop('hCylinder1', 3.7035)
        self.r2 = kwargs.pop('r2', 35.98)
        self.xCylinder2 = kwargs.pop('xCylinder2', -25.0)
        self.hCylinder2 = kwargs.pop('hCylinder2', 6.9504)
        return kwargs

    def local_z(self, x, y):
        """Determines the surface of OE at (x, y) position. Here: two circular
        sagittal cylinders, meridionally parabolically bent with fixed ends and
        a sag at the center."""
        z = np.zeros_like(x)
        ind = x < 0

        with np.errstate(invalid='ignore'):
            tmp2 = self.r2**2 - (x[ind] - self.xCylinder2)**2
            z[ind] = self.r2 - self.hCylinder2 - tmp2**0.5
            z[ind][tmp2 <= 0] = 0
            tmp1 = self.r1**2 - (x[~ind] - self.xCylinder1)**2
            z[~ind] = self.r1 - self.hCylinder1 - tmp1**0.5
            z[~ind][tmp1 <= 0] = 0

        z[np.isnan(z)] = 0.
        z[z > 0] = 0.
        z += (y**2 - self.limPhysY[0]**2) / 2.0 / self.R
        return z

    def local_n(self, x, y):
        """Determines the normal vector of OE at (x, y) position."""
        a = np.zeros_like(x)
        ind = x < 0

        with np.errstate(invalid='ignore'):
            tmp2 = self.r2**2 - (x[ind] - self.xCylinder2)**2
            a[ind] = -(x[ind] - self.xCylinder2) * tmp2**(-0.5)  # -dz/dx
            a[ind][tmp2 <= 0] = 0
            tmp1 = self.r1**2 - (x[~ind] - self.xCylinder1)**2
            a[~ind] = -(x[~ind] - self.xCylinder1) * tmp1**(-0.5)  # -dz/dx
            a[~ind][tmp1 <= 0] = 0

        z = self.local_z(x, y)
        a[np.isnan(a)] = 0.
        a[z > 0] = 0.  # -dz/dx
        b = -y / self.R  # -dz/dy
        c = 1.
        norm = (a**2 + b**2 + 1)**0.5
        return [a/norm, b/norm, c/norm]

    def select_surface(self, surfaceName):
        """Updates self.curSurface index and finds dx offset corresponding to
        the requested cylinder(toroid)."""
        self.curSurface = self.surface.index(surfaceName)
        if self.curSurface == 0:
            self.dx = -self.xCylinder1
            self.hCylinder = self.hCylinder1
            self.r = self.r1
        elif self.curSurface == 1:
            self.dx = -self.xCylinder2
            self.hCylinder = self.hCylinder2
            self.r = self.r2
        self.get_surface_limits()
        self.set_x_stages()


class EllipticalMirror(OE):
    """Implements cylindrical elliptical mirror.
    Deprecated, use EllipticalMirrorParam instead."""

    cl_plist = ("p", "alpha", "ae", "be", "ce")
    cl_local_z = """
    float local_z(float8 cl_plist, int i, float x, float y)
    {
      float delta_y = cl_plist.s0 * cos(cl_plist.s1) - cl_plist.s4;
      float delta_z = -cl_plist.s0 * sin(cl_plist.s1);
      return -cl_plist.s3 *
          sqrt(1 - (pown(((y+delta_y)/cl_plist.s2),2))) - delta_z;
    }"""
    cl_local_n = """
    float3 local_n(float8 cl_plist, int i, float x, float y)
    {
      float3 res;
      float delta_y = cl_plist.s0 * cos(cl_plist.s1) - cl_plist.s4;
      res.s0 = 0;
      res.s1 = -cl_plist.s3 * (y+delta_y) /
          sqrt(1 - (pown((y+delta_y)/cl_plist.s2,2)) / pown(cl_plist.s2,2));
      res.s2 = 1.;
      return normalize(res);
    }"""

    def __init__(self, *args, **kwargs):
        """
        *p* and *q*: float
            *p* and *q* arms of the mirror, both are positive.


        """
        print("EllipticalMirror is deprecated, "
              "use EllipticalMirrorParam instead.")
        kwargs = self.__pop_kwargs(**kwargs)
        OE.__init__(self, *args, **kwargs)
        self.get_orientation()

    def __pop_kwargs(self, **kwargs):
        self.p = kwargs.pop('p')
        self.q = kwargs.pop('q')
        self.isCylindrical = kwargs.pop('isCylindrical', True)  # always!
        self.pcorrected = 0
        return kwargs

    def get_orientation(self):
        if self.pcorrected and self.pitch0 != self.pitch:
            self.pcorrected = 0
        if not self.pcorrected:
            self.gamma = np.pi - 2*self.pitch
            self.ce = 0.5 * np.sqrt(
                self.p**2 + self.q**2 - 2*self.p*self.q * np.cos(self.gamma))
            self.ae = 0.5 * (self.p+self.q)
            self.be = np.sqrt(self.ae*self.ae - self.ce*self.ce)
            self.alpha = np.arccos((4 * self.ce**2 - self.q**2 + self.p**2) /
                                   (4*self.ce*self.p))
            self.delta = 0.5*np.pi - self.alpha - 0.5*self.gamma
            self.pitch = self.pitch - self.delta
            self.pitch0 = self.pitch
            self.pcorrected = 1

    def local_z(self, x, y):
        delta_y = self.p * np.cos(self.alpha) - self.ce
        delta_z = -self.p * np.sin(self.alpha)
        return -self.be * np.sqrt(1 - ((y+delta_y)/self.ae)**2) - delta_z

    def local_n(self, x, y):
        """Determines the normal vector of OE at (x, y) position."""
        delta_y = self.p * np.cos(self.alpha) - self.ce
#        delta_z = -self.p*np.sin(self.alpha)
        a = 0  # -dz/dx
        b = -self.be * (y+delta_y) /\
            (np.sqrt(1 - ((y+delta_y)/self.ae)**2) * self.ae**2)  # -dz/dy
        c = 1.
        norm = (a**2 + b**2 + 1)**0.5
        return [a/norm, b/norm, c/norm]


class ParabolicMirror(OE):
    """Implements parabolic mirror. The user supplies the focal distance *p*.
    if *p*>0, the mirror is collimating, otherwise focusing. The figure is a
    parabolic cylinder.
    Deprecated, use ParabolicalMirrorParam instead."""

    cl_plist = ("p", "pp", "delta_y", "delta_z")
    cl_local_z = """
    float local_z(float8 cl_plist, int i, float x, float y)
    {
      return -sqrt(2*cl_plist.s1*(y+cl_plist.s2))-cl_plist.s3;
    }"""
    cl_local_n = """
    float3 local_n(float8 cl_plist, int i, float x, float y)
    {
      float3 res;
      res.s0 = 0;
      res.s1 = sign(cl_plist.s0) * sqrt(0.5 * cl_plist.s1 / (y+cl_plist.s2));
      res.s2 = 1.;
      return normalize(res);
    }"""

    def __init__(self, *args, **kwargs):
        print("ParabolicMirror is deprecated, "
              "use ParabolicalMirrorParam instead.")
        kwargs = self.__pop_kwargs(**kwargs)
        OE.__init__(self, *args, **kwargs)
        self.get_orientation()

    def __pop_kwargs(self, **kwargs):
        """ Here 'p' means the distance between the focus and the mirror
        surface, not the parabola parameter"""
        self.p = kwargs.pop('p')
        self.isCylindrical = kwargs.pop('isCylindrical', True)  # always!
        self.pcorrected = 0
        return kwargs

    def get_orientation(self):
        if self.pcorrected and self.pitch0 != self.pitch:
            self.pcorrected = 0
        if not self.pcorrected:
            self.alpha = np.abs(2 * self.pitch)
            self.pp = self.p * (1-np.cos(self.alpha))
            print("Parabola paremeter: " + str(self.pp))
            self.delta_y = 0.5 * self.p * (1+np.cos(self.alpha))
            self.delta_z = -np.abs(self.p) * np.sin(self.alpha)
            self.pitch = 2 * self.pitch
            self.pitch0 = self.pitch
            self.pcorrected = 1

    def local_z(self, x, y):
        return -np.sqrt(2 * self.pp * (y+self.delta_y)) - self.delta_z

    def local_n(self, x, y):
        """Determines the normal vector of OE at (x, y) position."""
        # delta_y = 0.5*self.p*(1+np.cos(self.alpha))
        a = 0
        b = np.sign(self.p) * np.sqrt(0.5 * self.pp / (y+self.delta_y))
        c = 1.
        norm = np.sqrt(b**2 + 1)
        return [a/norm, b/norm, c/norm]


class EllipticalMirrorParam(OE):
    """The elliptical mirror is implemented as a parametric surface. The
    parameterization is the following: *s* - is local coordinate along the
    major axis with origin at the ellipse center. *phi* and *r* are local polar
    coordinates in planes normal to the major axis at every point *s*. The
    polar axis is upwards.

    The user supplies two foci either by focal distances *p* and *q* (both are
    positive) or as *f1* and *f2* points in the global coordinate system
    (3-sequences). Any combination of (*p* or *f1*) and (*q* or *f2*) is
    allowed. If *p* is supplied, not *f1*, the incoming optical axis is assumed
    to be along the global Y axis. For a general orientation of the ellipse
    axes *f1* or *pAxis* -- the *p* arm direction in global coordinates --
    should be supplied.

    If *isCylindrical* is True, the figure is an elliptical cylinder, otherwise
    it is an ellipsoid of revolution around the major axis.

    .. warning::

        If you want to change any of *p*, *q*, *f1*, *f2* or *pAxis* after the
        creation of the OE, you must invoke the method :meth:`reset_pq` to
        recalculate the ellipsoid parameters.

    The usage is exemplified in `test_param_mirror.py`.

    """

    cl_plist = ("ellipseA", "ellipseB", "y0", "z0",
                "cosGamma", "sinGamma", "isCylindrical")
    cl_local_z = """
    float local_z(float8 cl_plist, int i, float s, float phi)
    {
        float r = cl_plist.s1 * sqrt(1 - s*s / pown(cl_plist.s0,2));
        if (cl_plist.s6) r /= fabs(cos(phi));
        if (fabs(phi) <= 0.5*PI) r = 1.e20;
        return r;
    }"""
    cl_xyz_param = """
    float3 xyz_to_param(float8 cl_plist, float x, float y, float z)
    {
        float2 xy;
        xy = rotate_x(y - cl_plist.s2, z - cl_plist.s3,
                      cl_plist.s4, cl_plist.s5);
        return (float3)(xy.s0, atan2(x, xy.s1), sqrt(x*x + xy.s1*xy.s1));
    }"""

    def __init__(self, *args, **kwargs):
        """
        *p* and *q*: float
            *p* and *q* arms of the mirror, both are positive.

        *f1* and *f2*: 3-sequence
            Focal points in the global coordinate system. Alternatives for,
            correspondingly, *p* and *q*.

        *pAxis*: 3-sequence
            Used with *p*, the *p* arm direction in global coordinates,
            defaults to the global Y axis.
        """
        kwargs = self.__pop_kwargs(**kwargs)
        OE.__init__(self, *args, **kwargs)
        self.isParametric = True
        self.reset_pq(self.p, self.q, self.f1, self.f2, self.pAxis)

    def _to_global(self, lb):
        # if self.extraPitch or self.extraRoll or self.extraYaw:
        #     raycing.rotate_beam(
        #         lb, rotationSequence='-'+self.extraRotationSequence,
        #         pitch=self.extraPitch, roll=self.extraRoll,
        #         yaw=self.extraYaw, skip_xyz=True)
        raycing.rotate_beam(lb, rotationSequence='-'+self.rotationSequence,
                            pitch=self.pitch, roll=self.roll+self.positionRoll,
                            yaw=self.yaw, skip_xyz=True)
        raycing.virgin_local_to_global(self.bl, lb, self.center, skip_xyz=True)

    def reset_pqpitch(self, p=None, q=None, pitch=None):
        """Compatibility method. To pass pitch is not needed any longer."""
        self.reset_pq(p, q)

    def reset_pq(self, p=None, q=None, f1=None, f2=None, pAxis=None):
        """This method allows re-assignment of *p*, *q*, *pitch*, *f1* and *f2*
        from outside of the constructor.
        """
        lbn = rs.Beam(nrays=1)
        lbn.a[:], lbn.b[:], lbn.c[:] = 0, 0, 1
        self._to_global(lbn)
        normal = lbn.a[0], lbn.b[0], lbn.c[0]
        if f1 is not None:
            p = (sum((x-y)**2 for x, y in zip(self.center, f1)))**0.5
            axis = [c-f for c, f in zip(self.center, f1)]
        else:
            axis = pAxis if pAxis else [0, 1, 0]
        norm = sum([a**2 for a in axis])**0.5
        sintheta = sum([a*n for a, n in zip(axis, normal)]) / norm
        absPitch = abs(np.arcsin(sintheta))
        if p is not None:
            self.p = p
        if f2 is not None:
            q = (sum((x-y)**2 for x, y in zip(self.center, f2)))**0.5
        if q is not None:
            self.q = q
        # gamma is angle between the major axis and the mirror surface
        gamma = np.arctan2((self.p - self.q) * np.sin(absPitch),
                           (self.p + self.q) * np.cos(absPitch))
        self.cosGamma = np.cos(gamma)
        self.sinGamma = np.sin(gamma)
        # (y0, z0) is the ellipse center in local coordinates
        self.y0 = (self.q - self.p)/2. * np.cos(absPitch)
        self.z0 = (self.q + self.p)/2. * np.sin(absPitch)
        self.ellipseA = (self.q + self.p)/2.
        self.ellipseB = np.sqrt(self.q * self.p) * np.sin(absPitch)

    def __pop_kwargs(self, **kwargs):
        self.f1 = kwargs.pop('f1', None)
        self.f2 = kwargs.pop('f2', None)
        self.p = kwargs.pop('p', 1000)  # source-to-mirror
        self.q = kwargs.pop('q', 1000)  # mirror-to-focus
        self.pAxis = kwargs.pop('pAxis', None)
        self.isCylindrical = kwargs.pop('isCylindrical', False)
        return kwargs

    def xyz_to_param(self, x, y, z):
        yNew, zNew = raycing.rotate_x(y - self.y0, z - self.z0, self.cosGamma,
                                      self.sinGamma)
        return yNew, np.arctan2(x, zNew), np.sqrt(x**2 + zNew**2)  # s, phi, r

    def param_to_xyz(self, s, phi, r):
        x = r * np.sin(phi)
        y = s
        z = r * np.cos(phi)
        yNew, zNew = raycing.rotate_x(y, z, self.cosGamma, -self.sinGamma)
        return x, yNew + self.y0, zNew + self.z0

    def local_r(self, s, phi):
        r = self.ellipseB * np.sqrt(abs(1 - s**2 / self.ellipseA**2))
        if self.isCylindrical:
            r /= abs(np.cos(phi))
        return np.where(abs(phi) > np.pi/2, r, np.ones_like(phi)*1e20)

    def local_n(self, s, phi):
        A2s2 = np.array(self.ellipseA**2 - s**2)
        A2s2[A2s2 <= 0] = 1e22
        nr = -self.ellipseB / self.ellipseA * s / np.sqrt(A2s2)
        norm = np.sqrt(nr**2 + 1)
        b = nr / norm
        if self.isCylindrical:
            a = np.zeros_like(phi)
            c = 1. / norm
        else:
            a = -np.sin(phi) / norm
            c = -np.cos(phi) / norm
        bNew, cNew = raycing.rotate_x(b, c, self.cosGamma, -self.sinGamma)
        return [a, bNew, cNew]


class ParabolicalMirrorParam(EllipticalMirrorParam):
    """The parabolical mirror is implemented as a parametric surface. The
    parameterization is the following: *s* - is local coordinate along the
    paraboloid axis with origin at the focus. *phi* and *r* are local polar
    coordinates in planes normal to the axis at every point *s*. The polar axis
    is upwards.

    The user supplies one (and only one) focal distance *p* or *q* as a
    positive value. Alternatively, instead of *p* one can specify *f1*
    (3-sequence) as a 3D point in the global coordinate system and instead of
    *q* -- *f2*. If *p* or *q* is supplied, the paraboloid axis isassumed to be
    along the global Y axis, otherwise supply *parabolaAxis* as a vector in
    global coordinates.

    If *isCylindrical* is True, the figure is an
    parabolical cylinder, otherwise it is a paraboloid of revolution around the
    major axis.

    .. warning::

        If you want to change any of *p*, *q*, *f1*, *f2* or *parabolaAxis*
        after the creation of the OE, you must invoke the method
        :meth:`reset_pq` to recalculate the paraboloid parameters.

    The usage is exemplified in `test_param_mirror.py`.

    """

    def __init__(self, *args, **kwargs):
        """
        *p* or *q*: float
            *p* and *q* arms of the mirror, both are positive. One and only one
            of them must be given.

        *f1* and *f2*: 3-sequence
            Focal points in the global coordinate system. Alternatives for,
            correspondingly, *p* and *q*. Only one of them must be given.

        *parabolaAxis*: 3-sequence
            Used with *p* or *q*, the parabola axis in global coordinates,
            defaults to the global Y axis.

        """
        kwargs = self.__pop_kwargs(**kwargs)
        OE.__init__(self, *args, **kwargs)
        self.isParametric = True
        self.reset_pq(self.p, self.q, self.f1, self.f2, self.parabolaAxis)

    def reset_pq(self, p=None, q=None, f1=None, f2=None, parabolaAxis=None):
        """This method allows re-assignment of *p*, *q* and *pitch* from
        outside of the constructor.
        """
        lbn = rs.Beam(nrays=1)
        lbn.a[:], lbn.b[:], lbn.c[:] = 0, 0, 1
        self._to_global(lbn)
        normal = lbn.a[0], lbn.b[0], lbn.c[0]
        if f1 is not None:
            p = (sum((x-y)**2 for x, y in zip(self.center, f1)))**0.5
            axis = [c-f for c, f in zip(self.center, f1)]
        elif f2 is not None:
            q = (sum((x-y)**2 for x, y in zip(self.center, f2)))**0.5
            axis = [c-f for c, f in zip(self.center, f2)]
        else:
            axis = parabolaAxis if parabolaAxis else [0, 1, 0]
        norm = sum([a**2 for a in axis])**0.5
        sintheta = sum([a*n for a, n in zip(axis, normal)]) / norm
        absPitch = abs(np.arcsin(sintheta))

        if p is not None:
            self.p = p
        if q is not None:
            self.q = q
        if ((self.p is not None) and (self.q is not None)) or\
                ((self.p is None) and (self.q is None)):
            print('p={0}, q={1}'.format(self.p, self.q))
            raise ValueError('One and only one of p (or f1) or q (or f2)'
                             ' must be None!')
        # (y0, z0) is the focus point in local coordinates
        # gamma is angle between the parabola axis and the mirror surface
        if self.p is None:
            self.y0 = self.q * np.cos(absPitch)
            self.z0 = self.q * np.sin(absPitch)
            self.parabParam = -self.q * np.sin(absPitch)**2
            gamma = absPitch
        else:
            self.y0 = -self.p * np.cos(absPitch)
            self.z0 = self.p * np.sin(absPitch)
            self.parabParam = self.p * np.sin(absPitch)**2
            gamma = -absPitch
        self.cosGamma = np.cos(gamma)
        self.sinGamma = np.sin(gamma)

    def __pop_kwargs(self, **kwargs):
        self.f1 = kwargs.pop('f1', None)
        self.f2 = kwargs.pop('f2', None)
        self.p = kwargs.pop('p', None)  # source-to-mirror
        self.q = kwargs.pop('q', None)  # mirror-to-focus
        self.parabolaAxis = kwargs.pop('parabolaAxis', None)
        self.isCylindrical = kwargs.pop('isCylindrical', False)
        return kwargs

    def local_r(self, s, phi):
        r2 = self.parabParam*s + self.parabParam**2
        r2[r2 < 0] = 0
        r = 2 * r2**0.5
        if self.isCylindrical:
            r /= abs(np.cos(phi))
        return np.where(abs(phi) > np.pi/2, r, np.ones_like(phi)*1e20)

    def local_n(self, s, phi):
        nr = self.parabParam / (self.parabParam*s + self.parabParam**2)**0.5
        norm = np.sqrt(nr**2 + 1)
        b = nr / norm
        if self.isCylindrical:
            a = np.zeros_like(phi)
            c = 1. / norm
        else:
            a = -np.sin(phi) / norm
            c = -np.cos(phi) / norm
        bNew, cNew = raycing.rotate_x(b, c, self.cosGamma, -self.sinGamma)
        return [a, bNew, cNew]


class ConicalMirror(OE):
    """Conical mirror with base parallel to the side of the cone"""

    def __init__(self, *args, **kwargs):
        r"""
        *L0*: float
            Distance from the center of the mirror to the vertex of the cone.

        *theta*: float
            Half-angle of the cone in radians.


        """
        kwargs = self.__pop_kwargs(**kwargs)
        self.tt = np.tan(self.theta)
        self.t2t = np.tan(2*self.theta)
        self.redfocus = np.cos(self.theta)**2 /\
            (1./self.tt-1./self.t2t)
        OE.__init__(self, *args, **kwargs)

    def __pop_kwargs(self, **kwargs):
        self.L0 = kwargs.pop('L0', 1000.)  # distance to the cone vertex
        self.theta = raycing.auto_units_angle(kwargs.pop('theta', np.pi/6.))
        return kwargs

    def local_z(self, x, y):
        sqroot = np.sqrt(0.25*self.t2t**2*(y - self.L0)**2 -
                         self.redfocus*self.t2t*x**2)
        z = -0.5*self.t2t*(y-self.L0)-np.sign(self.t2t)*sqroot
        return z

    def local_n(self, x, y):
        sqroot = np.sign(self.t2t)*np.sqrt(0.25*self.t2t**2*(y - self.L0)**2 -
                                           self.redfocus*x*x*self.t2t)
        a = -x*self.redfocus*self.t2t/sqroot  # -dz/dx
        b = .5*self.t2t + 0.25*self.t2t**2*(y-self.L0)/sqroot  # -dz/dy
        c = 1.
        norm = (a**2 + b**2 + 1.)**0.5
        return [a/norm, b/norm, c/norm]


class DCMwithSagittalFocusing(DCM):  # composed by Roelof van Silfhout
    """Creates a DCM with a horizontally focusing 2nd crystal."""

    def __init__(self, *args, **kwargs):
        r"""
        Assume Bragg planes and physical surface planes are parallel
        (no miscut angle).

        *Rs*: float
            Sagittal radius of second crystal.


        """
        kwargs = self.__pop_kwargs(**kwargs)
        DCM.__init__(self, *args, **kwargs)

    def __pop_kwargs(self, **kwargs):
        self.Rs = kwargs.pop('Rs', 1e12)
        return kwargs

    def local_z2(self, x, y):
        return self.Rs - np.sqrt(self.Rs**2 - x**2)

    def local_n2(self, x, y):
        a = -x / self.Rs  # -dz/dx
        c = (self.Rs**2-x**2)**0.5 / self.Rs
        b = np.zeros_like(y)  # -dz/dy
        return [a, b, c]


class DCMOnTripodWithOneXStage(DCM, rst.Tripod, rst.OneXStage):
    """Combines a DCM with a tripod support + one X-stage."""

    def __init__(self, *args, **kwargs):
        r"""
        *jack1*, *jack2*, *jack3*: 3-lists
            3d points in the *general* coordinate system at the horizontal
            state of OE.

        *dx*: float
            The nominal *x* shift of the center in local system.


        """
        kwargs, argsT = rst.Tripod.pop_kwargs(self, **kwargs)
        kwargs, argsX = rst.OneXStage.pop_kwargs(self, **kwargs)
        DCM.__init__(self, *args, **kwargs)
        rst.Tripod.__init__(self, *argsT)
        rst.OneXStage.__init__(self, *argsX)

        for alim in (self.limOptX2, self.limOptY2):
            if alim is not None:
                if not (raycing.is_sequence(alim[0]) and
                        raycing.is_sequence(alim[1])):
                    raise ValueError('"limOptX" must be a tuple of sequences!')
                if not (len(alim[0]) == len(alim[1]) == len(self.surface)):
                    raise ValueError(
                        'len(self.limOptX[0,1]) != len(surface) !!!')

        for alim in (self.limPhysX2[0], self.limPhysX2[1],
                     self.limPhysY2[0], self.limPhysY2[1]):
            if raycing.is_sequence(alim):
                if len((self.surface)) != len(alim):
                    raise ValueError(
                        'length of "surface" and "limPhys..." must be equal!')

    def get_orientation(self):
        """Finds orientation (x, z and 3 rotations) given one x stage and
        three jacks."""
        rst.Tripod.get_orientation(self)


class Plate(DCM):
    """Implements a body with two surfaces. Is derived from :class:`DCM`
    because it also has two interfaces but the parameters referring to the 2nd
    crystal should be ignored."""

    hiddenMethods = DCM.hiddenMethods + ['double_reflect']
    hiddenParams = ['order', 'bragg', 'cryst1roll', 'cryst2roll',
                    'cryst2pitch', 'cryst2finePitch', 'cryst2perpTransl',
                    'cryst2longTransl', 'limPhysX2', 'limPhysY2', 'limOptX2',
                    'limOptY2', 'surface', 'material2', 'fixedOffset']

    def __init__(self, *args, **kwargs):
        """
        *t*: float
            Tthickness in mm.


        """
        kwargs = self.__pop_kwargs(**kwargs)
        DCM.__init__(self, *args, **kwargs)
        self.cryst2perpTransl = -self.t
        if isinstance(self.limPhysX, (list, tuple)):
            self.limPhysX2 = [-x for x in reversed(self.limPhysX)]
        else:
            self.limPhysX2 = self.limPhysX
        self.limPhysY2 = self.limPhysY
        if isinstance(self.limOptX, (list, tuple)):
            self.limOptX2 = [-x for x in reversed(self.limOptX)]
        else:
            self.limOptX2 = self.limOptX
        self.limOptY2 = self.limOptY
        self.material2 = self.material
#        if self.material is not None:
#            if raycing.is_sequence(self.material):
#                materials = self.material
#            else:
#                materials = self.material,
#        for material in materials:
#            if not material.kind.startswith("plate"):
#                print('Warning: the material of {0} is not of kind "plate"!'.
#                      format(self.name))

    def __pop_kwargs(self, **kwargs):
        self.t = kwargs.pop('t', 0)  # difference of z zeros in mm
        return kwargs

    def assign_auto_material_kind(self, material):
        material.kind = 'plate'

    def double_refract(self, beam=None, needLocal=True,
                       returnLocalAbsorbed=None):
        """
        Returns the refracted beam in global and two local (if *needLocal*
        is true) systems.

        *returnLocalAbsorbed*: None, int
            If not None, returned local beam represents the absorbed intensity
            instead of transmitted. The parameter defines the ordinal number of
            the surface in multi-surface element to return the absorbed
            intensity, i.e. 1 for the entrance surface of the plate, 2 for the
            exit, 0 for total intensity absorbed in the element.


        .. Returned values: beamGlobal, beamLocal1, beamLocal2
        """
        if self.bl is not None:
            self.bl.auto_align(self, beam)
        self.material2 = self.material
        self.cryst2perpTransl = -self.t
        if self.bl is not None:
            tmpFlowSource = self.bl.flowSource
            if self.bl.flowSource != 'multiple_refract':
                self.bl.flowSource = 'double_refract'
        gb, lb1, lb2 = self.double_reflect(beam, needLocal, fromVacuum1=True,
                                           fromVacuum2=False)
        if self.bl is not None:
            if self.bl.flowSource == 'double_refract':
                self.bl.flowSource = tmpFlowSource

        if returnLocalAbsorbed is not None:
            if returnLocalAbsorbed == 0:
                absorbedLb = rs.Beam(copyFrom=lb2)
                absorbedLb.absorb_intensity(beam)
                lb2 = absorbedLb
            elif returnLocalAbsorbed == 1:
                absorbedLb = rs.Beam(copyFrom=lb1)
                absorbedLb.absorb_intensity(beam)
                lb1 = absorbedLb
            elif returnLocalAbsorbed == 2:
                absorbedLb = rs.Beam(copyFrom=lb2)
                absorbedLb.absorb_intensity(lb1)
                lb2 = absorbedLb
        lb2.parent = self
        raycing.append_to_flow(self.double_refract, [gb, lb1, lb2],
                               inspect.currentframe())
        return gb, lb1, lb2


class BentLauePlate(Plate):
    """Elliptically bent reflective optical element in Laue geometry with finite
    thickness."""

#    cl_plist = ("crossSectionInt", "R")
#    cl_local_z = """
#    float local_z(float8 cl_plist, int i, float x, float y)
#    {
#        if (cl_plist.s0 == 0)
#        {
#            return cl_plist.s1 - sqrt(cl_plist.s1*cl_plist.s1 - x*x -y*y);
#        }
#        else
#        {
#          return 0.5 * (y * y + x * x) / cl_plist.s1;
#        }
#    }"""

    def __init__(self, *args, **kwargs):
        """
        *Rm*: float or 2-tuple.
            Meridional bending radius. Can be given as (*p*, *q*) for automatic
            calculation based the "Coddington" equations.

        *Rs*: float or 2-tuple.
            Sagittal radius. Can be given as (*p*, *q*) for automatic
            calculation based the "Coddington" equations.

        """
        kwargs = self.__pop_kwargs(**kwargs)
        OE.__init__(self, *args, **kwargs)
        if isinstance(self.Rm, (tuple, list)):
            self.Rm = self.get_Rmer_from_Coddington(self.Rm[0], self.Rm[1])
        if isinstance(self.Rs, (tuple, list)):
            self.Rs = self.get_rsag_from_Coddington(self.Rs[0], self.Rs[1])

    def __pop_kwargs(self, **kwargs):
        self.Rm = kwargs.pop('Rm', 1.0e4)
        self.Rs = kwargs.pop('Rs', -1.0e4)
        return kwargs

    def local_z1(self, x, y):
        return 0.5*x**2 / self.Rs + 0.5*y**2 / self.Rm

    def local_z2(self, x, y):
        return self.local_z1(x, y)

    def local_n1(self, x, y):
        """Determines the normal vector of OE at (x, y) position."""
        a = -x / self.Rs  # -dz/dx
        b = -y / self.Rm  # -dz/dy
        c = 1.

        norm = np.sqrt(a**2 + b**2 + 1)
        a /= norm
        b /= norm
        c /= norm

        sinpitch = -b
        cospitch = np.sqrt(1 - b**2)

        sinroll = -a
        cosroll = np.sqrt(1 - a**2)

        aB = np.zeros_like(a)
#        bB = c
#        cB = -b
        bB = np.ones_like(a)
        cB = np.zeros_like(a)
        if self.alpha:
            bB, cB = raycing.rotate_x(bB, cB, self.cosalpha, -self.sinalpha)

#        if self.alpha:  from BentLaueCylinder
#            b, c = raycing.rotate_x(b, c, -self.sinalpha, -self.cosalpha)
#        else:
#            b, c = c, -b

        bB, cB = raycing.rotate_x(bB, cB, cospitch, sinpitch)
        aB, cB = raycing.rotate_y(aB, cB, cosroll, sinroll)

        normB = (bB**2 + cB**2 + aB**2)**0.5

        return [aB/normB, bB/normB, cB/normB, a/norm, b/norm, c/norm]

    def local_n2(self, x, y):
        return self.local_n1(x, y)


class ParaboloidFlatLens(Plate):
    """Implements a refractive lens or a stack of lenses (CRL) with one side
    as paraboloid and the other one flat."""

    hiddenMethods = Plate.hiddenMethods + ['double_refract']
    cl_plist = ("zmax", "focus")
    cl_local_z = """
    float local_z1(float8 cl_plist, float x, float y)
    {
        float res;
        res = 0.25 * (x * x + y * y) / cl_plist.s1;
        if  (res > cl_plist.s0) res = cl_plist.s0;
        return res;
    }

    float local_z2(float8 cl_plist, float x, float y)
    {
      return 0;
    }

    float local_z(float8 cl_plist, int i, float x, float y)
    {
        float res=0;
        if (i == 1)
            res = local_z1(cl_plist, x, y);
        if (i == 2)
            res = local_z2(cl_plist, x, y);
        return res;
    }"""
    cl_local_n = """
    float3 local_n1(float8 cl_plist, float x, float y)
    {
        float3 res;
        res.s0 = -x / (2*cl_plist.s1);
        res.s1 = -y / (2*cl_plist.s1);
        float z = (x*x + y*y) / (4*cl_plist.s1);
        if (z > cl_plist.s0)
        {
            res.s0 = 0;
            res.s1 = 0;
        }
        res.s2 = 1.;
        return normalize(res);
    }

    float3 local_n2(float8 cl_plist, float x, float y)
    {
      return (float3)(0.,0.,1.);
    }

    float3 local_n(float8 cl_plist, int i, float x, float y)
    {
        float3 res=0;
        if (i == 1)
            res = local_n1(cl_plist, x, y);
        if (i == 2)
            res = local_n2(cl_plist, x, y);
        return res;
    }"""

    def __init__(self, *args, **kwargs):
        u"""
        *focus*: float
            The focal distance of the of paraboloid in mm. The paraboloid is
            then defined by the equation:

            .. math::
                z = (x^2 + y^2) / (4 * \mathit{focus})

            .. note::

                This is not the focal distance of the lens but of the
                parabola! The former also depends on the refractive index.
                *focus* is only a shape parameter!

        *pitch*: float
            the default value is set to π/2, i.e. to normal incidence.

        *zmax*: float
            If given, limits the *z* coordinate; the object becomes then a
            plate of the thickness *zmax* + *t* with a paraboloid hole at the
            origin.

        *nCRL*: int or tuple (*focalDistance*, *E*)
            If used as CRL (a stack of several lenslets), the number of the
            lenslets nCRL is either given by the user directly or calculated
            for *focalDistance* at energy *E* and then rounded. The lenses are
            stacked along the local [0, 0, -1] direction with the step equal to
            *zmax* + *t* for curved-flat lenses or 2\ *\ *zmax* + *t* for
            double curved lenses. For propagation with *nCRL* > 1 please use
            :meth:`multiple_refract`.


        """
        kwargs = self.__pop_kwargs(**kwargs)
        Plate.__init__(self, *args, **kwargs)

    def __pop_kwargs(self, **kwargs):
        self.focus = kwargs.pop('focus', 1.)
        self.zmax = kwargs.pop('zmax', None)
        self.nCRL = kwargs.pop('nCRL', 1)
        kwargs['pitch'] = kwargs.get('pitch', np.pi/2)
        return kwargs

    def assign_auto_material_kind(self, material):
        material.kind = 'lens'

    def local_z1(self, x, y):
        """Determines the normal vector of OE at (x, y) position."""
        z = (x**2 + y**2) / (4 * self.focus)
        if self.zmax is not None:
            z[z > self.zmax] = self.zmax
        return z

    def local_z2(self, x, y):
        """Determines the surface of OE at (x, y) position."""
        return self.local_z(x, y)

    def local_n1(self, x, y):
        """Determines the normal vector of OE at (x, y) position. If OE is an
        asymmetric crystal, *local_n* must return 2 normals: the 1st one of the
        atomic planes and the 2nd one of the surface."""
        # just flat:
        a = -x / (2*self.focus)  # -dz/dx
        b = -y / (2*self.focus)  # -dz/dy
        if self.zmax is not None:
            z = (x**2 + y**2) / (4*self.focus)
            if isinstance(a, np.ndarray):
                a[z > self.zmax] = 0
            if isinstance(b, np.ndarray):
                b[z > self.zmax] = 0
        c = np.ones_like(x)
        norm = (a**2 + b**2 + 1)**0.5
        return [a/norm, b/norm, c/norm]

    def local_n2(self, x, y):
        return self.local_n(x, y)

    def get_nCRL(self, f, E):
        if isinstance(self, DoubleParaboloidLens):
            nFactor = 0.5
        elif isinstance(self, ParabolicCylinderFlatLens):
            nFactor = 2.
        else:
            nFactor = 1.
        return 2 * self.focus / float(f) /\
            (1. - self.material.get_refractive_index(E).real) * nFactor

    def multiple_refract(self, beam=None, needLocal=True,
                         returnLocalAbsorbed=None):
        """
        Sequentially applies the :meth:`double_refract` method to the stack of
        lenses, center of each of *nCRL* lens is shifted by *zmax* mm
        relative to the previous one along the beam propagation direction.
        Returned global beam emerges from the exit surface of the last lens,
        returned local beams correspond to the entrance and exit surfaces of
        the first lens.

        *returnLocalAbsorbed*: None, 0 or 1
            If not None, returns the absorbed intensity in local beam. If
            equals zero, the last local beam returns total absorbed intensity,
            otherwise the absorbed intensity on single element of the stack.


        .. Returned values: beamGlobal, beamLocal1, beamLocal2
        """
        if self.bl is not None:
            self.bl.auto_align(self, beam)
        if isinstance(self.nCRL, (int, float)):
            nCRL = self.nCRL
        elif isinstance(self.nCRL, (list, tuple)):
            nCRL = self.get_nCRL(self.nCRL[0], self.nCRL[1])
#            print('nCRL={0}'.format(nCRL))
        else:
            raise ValueError("wrong nCRL value!")
        nCRL = max(int(round(nCRL)), 1)
        self._nCRL = nCRL

        if nCRL == 1:
            self.centerShift = np.zeros(3)
            return self.double_refract(beam, needLocal=needLocal,
                                       returnLocalAbsorbed=returnLocalAbsorbed)
        else:
            tmpFlowSource = self.bl.flowSource
            self.bl.flowSource = 'multiple_refract'
            tempCenter = [c for c in self.center]
            beamIn = beam
            step = 2.*self.zmax + self.t\
                if isinstance(self, DoubleParaboloidLens) else self.zmax+self.t
            for ilens in range(nCRL):
                if isinstance(self, ParabolicCylinderFlatLens):
                    self.roll = -np.pi/4 if ilens % 2 == 0 else np.pi/4
                lglobal, tlocal1, tlocal2 = self.double_refract(
                    beamIn, needLocal=needLocal)
                if self.zmax is not None:
                    toward = raycing.rotate_point(
                        [0, 0, 1], self.rotationSequence, self.pitch,
                        self.roll+self.positionRoll, self.yaw)
                    self.center[0] -= step * toward[0]
                    self.center[1] -= step * toward[1]
                    self.center[2] -= step * toward[2]
                beamIn = lglobal
                if ilens == 0:
                    llocal1, llocal2 = tlocal1, tlocal2
            self.centerShift = step * np.array(toward)
            self.center = tempCenter
            self.bl.flowSource = tmpFlowSource

            if returnLocalAbsorbed is not None:
                if returnLocalAbsorbed == 0:
                    absorbedLb = rs.Beam(copyFrom=llocal2)
                    absorbedLb.absorb_intensity(beam)
                    llocal2 = absorbedLb
                elif returnLocalAbsorbed == 1:
                    absorbedLb = rs.Beam(copyFrom=llocal1)
                    absorbedLb.absorb_intensity(beam)
                    llocal1 = absorbedLb
                elif returnLocalAbsorbed == 2:
                    absorbedLb = rs.Beam(copyFrom=llocal2)
                    absorbedLb.absorb_intensity(llocal1)
                    llocal2 = absorbedLb
            llocal2.parent = self
            raycing.append_to_flow(self.multiple_refract,
                                   [lglobal, llocal1, llocal2],
                                   inspect.currentframe())
            return lglobal, llocal1, llocal2


class ParabolicCylinderFlatLens(ParaboloidFlatLens):
    u"""Implements a refractive lens or a stack of lenses (CRL) with one side
    as parabolic cylinder and the other one flat. If used as a CRL, the
    lenslets are arranged such that they alternatively focus in the -45° and
    +45° planes. Therefore the total number of lenslets is doubled as compared
    to ParaboloidFlatLens case."""

    cl_plist = ("zmax", "focus")
    cl_local_z = """
    float local_z1(float8 cl_plist, float x, float y)
    {
        float res;
        res = 0.25 * (x * x + y * y) / cl_plist.s1;
        if  (res > cl_plist.s0) res = cl_plist.s0;
        return res;
    }

    float local_z2(float8 cl_plist, float x, float y)
    {
      return 0;
    }

    float local_z(float8 cl_plist, int i, float x, float y)
    {
        float res=0;
        if (i == 1)
            res = local_z1(cl_plist, 0, y);
        if (i == 2)
            res = local_z2(cl_plist, 0, y);
        return res;
    }"""
    cl_local_n = """
    float3 local_n1(float8 cl_plist, float x, float y)
    {
        float3 res;
        res.s0 = -x / (2*cl_plist.s1);
        res.s1 = -y / (2*cl_plist.s1);
        float z = (x*x + y*y) / (4*cl_plist.s1);
        if (z > cl_plist.s0)
        {
            res.s0 = 0;
            res.s1 = 0;
        }
        res.s2 = 1.;
        return normalize(res);
    }

    float3 local_n2(float8 cl_plist, float x, float y)
    {
      return (float3)(0.,0.,1.);
    }

    float3 local_n(float8 cl_plist, int i, float x, float y)
    {
        float3 res;
        if (i == 1)
            res = local_n1(cl_plist, 0, y);
        if (i == 2)
            res = local_n2(cl_plist, 0, y);
        return res;
    }"""

    def local_z1(self, x, y):
        return ParaboloidFlatLens.local_z1(self, 0, y)

    def local_n1(self, x, y):
        return ParaboloidFlatLens.local_n1(self, 0, y)


class DoubleParaboloidLens(ParaboloidFlatLens):
    """Implements a refractive lens or a stack of lenses (CRL) with two equal
    paraboloids from both sides."""

    cl_local_z = """
    float local_z(float8 cl_plist, int i, float x, float y)
    {
        float res;
        res = 0.25 * (x * x + y * y) / cl_plist.s1;
        if (res > cl_plist.s0) res = cl_plist.s0;
        return res;
    }"""
    cl_local_n = """
    float3 local_n(float8 cl_plist, int i, float x, float y)
    {
        float3 res;
        res.s0 = -x / (2*cl_plist.s1);
        res.s1 = -y / (2*cl_plist.s1);
        float z = (x*x + y*y) / (4*cl_plist.s1);
        if (z > cl_plist.s0)
        {
            res.s0 = 0;
            res.s1 = 0;
        }
        res.s2 = 1.;
        return normalize(res);
    }"""

    def local_z2(self, x, y):
        return self.local_z1(x, y)

    def local_n2(self, x, y):
        return self.local_n1(x, y)


class DoubleParabolicCylinderLens(ParabolicCylinderFlatLens):
    """Implements a refractive lens or a stack of lenses (CRL) with two equal
    parabolic cylinders from both sides."""

    def local_z2(self, x, y):
        return self.local_z1(x, y)

    def local_n2(self, x, y):
        return self.local_n1(x, y)


# class ConvConcParaboloidLens(ParaboloidFlatLens):
#    def local_z2(self, x, y):
#        return -self.local_z1(x, y)
#
#    def local_n2(self, x, y):
#        n1 = self.local_n1(x, y)
#        return -n1[0], -n1[1], n1[2]


class SurfaceOfRevolution(OE):
    """Base class for parametric surfaces of revolution. The parameterization
    implements cylindrical coordinates, where *s* is *y* (along the beamline),
    and *phi* and *r* are polar coordinates in planes normal to *s*."""

    def get_surface_limits(self):
        self.isParametric = True
        OE.get_surface_limits(self)

    def xyz_to_param(self, x, y, z):
        return y, np.arctan2(x, z), np.sqrt(x**2 + z**2)  # s, phi, r

    def param_to_xyz(self, s, phi, r):
        return r * np.sin(phi), s, r * np.cos(phi)  # x, y, z


class ParaboloidMirrorLens(SurfaceOfRevolution):
    """Paraboloid of revolution a.k.a. Mirror Lens. By default will be oriented
    for focusing. Set yaw to 180deg for collimation."""

    def __init__(self, *args, **kwargs):
        r"""
        *q*: float
            Distance from the center of the element to focus.

        *r0*: float
            Radius at the center of the element.


        """
        kwargs = self.__pop_kwargs(**kwargs)
        self.focus = -0.5*(self.q-(self.q**2+self.r0**2)**0.5)
        self.s0 = self.focus+self.q
        super(ParaboloidMirrorLens, self).__init__(*args, **kwargs)

    def __pop_kwargs(self, **kwargs):
        self.q = kwargs.pop('q', 500.)  # Distance to parabola focus
        self.r0 = kwargs.pop('r0', 2.5)
        return kwargs

    def local_r(self, s, phi):
        return 2*np.sqrt((self.s0-s)*self.focus)

    def local_n(self, s, phi):
        a = -np.sin(phi)
        b = -np.sqrt(self.focus/(self.s0-s))
        c = -np.cos(phi)
        norm = np.sqrt(a**2 + b**2 + c**2)
        return a/norm, b/norm, c/norm


class EllipsoidMirrorLens(SurfaceOfRevolution):
    """Ellipsoid of revolution a.k.a. Mirror Lens. Do not forget to set
    reasonable limPhysY."""

    def __init__(self, *args, **kwargs):
        r"""
        *ellipseA*: float
            Semi-major axis, half of source-to-sample distance.

        *ellipseB*: float
            Semi-minor axis. Do not confuse with the size of the actual
            capillary!

        *workingDistance*: float
            Distance between the end face of the capillary and focus. Mind the
            length of the optical element for proper positioning.


        """
        kwargs = self.__pop_kwargs(**kwargs)
        super(EllipsoidMirrorLens, self).__init__(*args, **kwargs)
        self.ctd = self.ellipseA - self.workingDistance -\
            0.5*np.abs(self.limPhysY[-1]-self.limPhysY[0])

    def __pop_kwargs(self, **kwargs):
        self.ellipseA = kwargs.pop('ellipseA', 10000)  # Semi-major axis
        self.ellipseB = kwargs.pop('ellipseB', 2.5)  # Semi-minor axis
        self.workingDistance = kwargs.pop('workingDistance', 17.)
        return kwargs

    def local_r(self, s, phi):
        r = self.ellipseB * np.sqrt(abs(1 - (self.ctd+s)**2 /
                                        self.ellipseA**2))
        return r

    def local_n(self, s, phi):
        A2s2 = np.array(self.ellipseA**2 - (self.ctd+s)**2)
        A2s2[A2s2 <= 0] = 1e22
        nr = -self.ellipseB / self.ellipseA * (self.ctd+s) / np.sqrt(A2s2)
        norm = np.sqrt(nr**2 + 1.)
        b = nr / norm
        a = -np.sin(phi) / norm
        c = -np.cos(phi) / norm
        norm = np.sqrt(a**2 + b**2 + c**2)
        return a/norm, b/norm, c/norm


class NormalFZP(OE):
    """Implements a circular Fresnel Zone Plate, as it is described in
    X-Ray Data Booklet, Section 4.4.

    .. warning::

        Do not forget to specify ``kind='FZP'`` in the material!"""

    def __init__(self, *args, **kwargs):
        r"""
        *f*: float
            The focal distance (mm) calculated for waves of energy *E*.

        *E*: float
            Energy (eV) for which *f* is calculated.

        *N*: int
            The number of zones. Is either directly given or calculated from
            *thinnestZone* (mm).

        *thinnestZone*: float
            In mm; can be given to calculate *N*.

        *isCentralZoneBlack*: bool
            if False, the zones are inverted.

        *order*: int or sequence of ints
            Needed diffraction order(s).


        """
        kwargs = self.__pop_kwargs(**kwargs)
        OE.__init__(self, *args, **kwargs)
        self.use_rays_good_gn = True  # use rays_good_gn instead of rays_good

    def __pop_kwargs(self, **kwargs):
        self.f = kwargs.pop('f')
        self.E = kwargs.pop('E')
        self.N = kwargs.pop('N', 1000)
        self.isCentralZoneBlack = kwargs.pop('isCentralZoneBlack', True)
        self.thinnestZone = kwargs.pop('thinnestZone', None)
        self.reset()
        kwargs['limPhysX'] = [-self.rn[-1], self.rn[-1]]
        kwargs['limPhysY'] = [-self.rn[-1], self.rn[-1]]
        return kwargs

    def assign_auto_material_kind(self, material):
        material.kind = 'FZP'

    def reset(self):
        lambdaE = CH / self.E * 1e-7
        if self.thinnestZone is not None:
            self.N = lambdaE * self.f / 4. / self.thinnestZone**2
        self.zones = np.arange(self.N+1)
        self.rn = np.sqrt(self.zones*self.f*lambdaE +
                          0.25*(self.zones*lambdaE)**2)
        if raycing._VERBOSITY_ > 10:
            print(self.rn)
            print(self.f, self.N)
            print('R(N)={0}, dR(N)={1}'.format(
                  self.rn[-1], self.rn[-1]-self.rn[-2]))
        self.r_to_i = interpolate.interp1d(
            self.rn, self.zones, bounds_error=False, fill_value=0)
        self.i_to_r = interpolate.interp1d(
            self.zones, self.rn, bounds_error=False, fill_value=0)
#        self.drn = self.rn[1:] - self.rn[:-1]

    def rays_good_gn(self, x, y, z):
        """Returns *state* value as inherited from :class:`OE`. The rays that
        fall inside the opaque zones are additionally considered as lost."""
        locState = OE.rays_good(self, x, y, z)
        r = np.sqrt(x**2 + y**2)
        i = (self.r_to_i(r)).astype(int)
        good = ((i % 2 == int(self.isCentralZoneBlack)) & (r < self.rn[-1]) &
                (locState == 1))
        locState[~good] = self.lostNum
        gz = np.zeros_like(x[good])

        rho = 1./(self.i_to_r(i[good]+1) - self.i_to_r(i[good]-1))
        gx = -x[good] / r[good] * rho
        gy = -y[good] / r[good] * rho
        gn = gx, gy, gz
        return locState, gn


class GeneralFZPin0YZ(OE):
#class GeneralFZPin0YZ(ToroidMirror):
#class GeneralFZPin0YZ(EllipticalMirrorParam):
    """Implements a general Fresnel Zone Plate, where the zones are determined
    by two foci and the surface shape of the OE.

    .. warning::

        Do not forget to specify ``kind='FZP'`` in the material!"""

    def __init__(self, *args, **kwargs):
        """
        *f1* and *f2*: 3- or 4-sequence or str
            The two foci given by 3-sequences representing 3D points in
            _local_ coordinates or 'inf' for infinite position. The 4th member
            in the sequence can be -1 to give the negative sign to the path if
            both foci are on the same side of the FZP.

        *E*: float
            Energy (eV) for which *f* is calculated.

        *N*: int
            The number of zones.

        *grazingAngle*: float
            The angle of the main optical axis to the surface. Defaults to
            self.pitch.

        *phaseShift*: float
            The zones can be phase shifted, which affects the zone structure
            but does not affect the focusing. if *phaseShift* is 0, the central
            zone is at the constructive interference.

        *order*: int or sequence of ints
            Needed diffraction order(s).


        """
        kwargs = self.__pop_kwargs(**kwargs)
        super(GeneralFZPin0YZ, self).__init__(*args, **kwargs)
        self.use_rays_good_gn = True  # use rays_good_gn instead of rays_good
        if self.grazingAngle is None:
            self.grazingAngle = self.pitch
        self.reset()

    def __pop_kwargs(self, **kwargs):
        self.f1 = kwargs.pop('f1')  # in local coordinates!!!
        self.f2 = kwargs.pop('f2')  # in local coordinates!!!
        self.E = kwargs.pop('E')
        self.N = kwargs.pop('N', 1000)
        self.phaseShift = kwargs.pop('phaseShift', 0)
        self.vorticity = kwargs.pop('vorticity', 0)
        self.grazingAngle = raycing.auto_units_angle(
            kwargs.pop('grazingAngle', None))
        return kwargs

    def assign_auto_material_kind(self, material):
        material.kind = 'FZP'

    def reset(self):
        self.lambdaE = CH / self.E * 1e-7
        self.minHalfLambda = None
        self.set_phase_shift(self.phaseShift)

    def set_phase_shift(self, phaseShift):
        self.phaseShift = phaseShift
        if self.phaseShift:
            self.phaseShift /= np.pi

    def rays_good_gn(self, x, y, z):
        locState = super(GeneralFZPin0YZ, self).rays_good(x, y, z)
        good = locState == 1
        if isinstance(self.f1, str):
            d1 = y[good] * np.cos(self.grazingAngle)
        else:
            d1 = raycing.distance_xyz([x[good], y[good], z[good]], self.f1)
            if len(self.f1) > 3:
                d1 *= self.f1[3]
        if isinstance(self.f2, str):
            d2 = y[good] * np.cos(self.grazingAngle)
        else:
            d2 = raycing.distance_xyz([x[good], y[good], z[good]], self.f2)
            if len(self.f2) > 3:
                d2 *= self.f2[3]
        halfLambda = (d1+d2) / (self.lambdaE/2)
        phi = np.arctan2(y[good]*np.sin(self.grazingAngle), x[good]) / np.pi
        if self.minHalfLambda is None:
            self.minHalfLambda = halfLambda.min()
        halfLambda -= self.minHalfLambda + self.phaseShift - phi*self.vorticity
        zone = np.ones_like(x, dtype=np.int32) * (self.N+2)
        zone[good] = np.floor(halfLambda).astype(np.int32)
#        N = 0
#        while N < self.N:
#            if (zone == (N+1)).sum() == 0:
#                print("No rays in zone {0}".format(N+1))
#                break
#            N += 1
        N = self.N
        goodN = (zone % 2 == 0) & (zone < N) & good
        badN = ((zone % 2 == 1) | (zone >= N)) & good
        locState[badN] = self.lostNum
#        locState[badN] = 2  # out

        a = np.zeros(N)
        b = np.zeros(N)
        for i in range(1, N+1, 2):
            if (zone == i).sum() == 0:
                continue
            a[i] = max(abs(x[zone == i]))
            b[i] = max(abs(y[zone == i]))

        gz = np.zeros_like(x[goodN])
        r = np.sqrt(x[goodN]**2 + y[goodN]**2)
        diva = a[zone[goodN]+1] - a[zone[goodN]-1]
        diva[diva == 0] = 1e20
        divb = b[zone[goodN]+1] - b[zone[goodN]-1]
        divb[divb == 0] = 1e20
        xy = (x[goodN]**2/diva + y[goodN]**2/divb) / r**2
        gx = -x[goodN] * xy / r
        gy = -y[goodN] * xy / r

        gn = gx, gy, gz
        return locState, gn


class BlazedGrating(OE):
    """Implements a grating of triangular shape given by two angles. The front
    side of the triangle (the one looking towards the source) is at *blaze*
    angle to the base plane. The back side is at *antiblaze* angle.

    .. note::

        In contrast to the geometric implementation of the grating diffraction
        when the deflection is calculated by the grating equation, the
        diffraction by :class:`BlazedGrating` **is meant to be used by the wave
        propagation methods**\ , see :ref:`gallery3`. In those methods, the
        diffraction is not given by the grating equation but by the *surface
        itself* through the calculation of the Kirchhoff integral. Therefore
        the surface material should not have the property ``kind='grating'``
        but rather ``kind='mirror'``.

    A usual optical element (of class :class:`OE`) with such a developed
    surface would have troubles in finding correct intersection points because
    for each ray there are several solutions and we implicitly assume only one.
    The class :class:`BlazedGrating` implements an *ad hoc* method
    :meth:`find_intersection` for selecting the 1st intersection point among
    the several possible ones. The left picture below illustrates the behavior
    of :class:`OE` (the footprint shown by circles is partially in the shadowed
    area). The right picture demonstrates the correct behavior of
    :class:`BlazedGrating` in respect to illumination and shadowing. Notice
    that wave propagation gives the same result for the two cases, apart from a
    small vertical shift. The difference is purely esthetic.

            +-----------------+--------------------+
            |       OE        |   BlazedGrating    |
            +=================+====================+
            | |OE_shadowing|  | |Blazed_shadowing| |
            +-----------------+--------------------+

            .. |OE_shadowing| imagezoom:: _images/1-LEG_profile-default.png
               :scale: 50 %
            .. |Blazed_shadowing| imagezoom:: _images/1-LEG_profile-adhoc.png
               :scale: 50 %
    """

    def __init__(self, *args, **kwargs):
        r"""
        *blaze*, *antiblaze*: float
            Angles in radians

        *rho*: float
            Constant line density in inverse mm. If the density is variable,
            use *gratingDensity* from the parental class :class:`OE` with the
            1st argument 'y' (i.e. along y-axis).


        """
        kwargs = self.__pop_kwargs(**kwargs)
        OE.__init__(self, *args, **kwargs)
        if self.gratingDensity is not None:
            self.rho0 = self.gratingDensity[1]
            self.coeffs = self.gratingDensity[2:]
            self.ticks = []
            lim = self.limOptY if self.limOptY is not None else self.limPhysY
            self.ticksN = int(round(
                self._get_groove(lim[1]) - self._get_groove(lim[0])))
            y = lim[0]
            while y < lim[1]:
                self.ticks.append(y)
                y += self._get_period(y)
            self.ticks = np.array(self.ticks)
            print("tick len {0}, integrated as {1}".format(
                len(self.ticks), self.ticksN))
        self.rho_1 = 1. / self.rho0

        self.sinBlaze, self.cosBlaze, self.tanBlaze =\
            np.sin(self.blaze), np.cos(self.blaze), np.tan(self.blaze)
        self.sinAntiblaze, self.cosAntiblaze, self.tanAntiblaze =\
            np.sin(self.antiblaze), np.cos(self.antiblaze),\
            np.tan(self.antiblaze)

    def __pop_kwargs(self, **kwargs):
        self.blaze = raycing.auto_units_angle(kwargs.pop('blaze'))
        self.antiblaze = raycing.auto_units_angle(
            kwargs.pop('antiblaze', np.pi*0.4999))
        self.rho0 = kwargs.pop('rho', 1)
        return kwargs

    def _get_period(self, coord):
        poly = 0.
        for ic, coeff in enumerate(self.coeffs):
            poly += (ic+1) * coeff * coord**ic
        dy = 1. / self.rho0 / poly
        if type(dy) == float:
            assert dy > 0, "wrong coefficients: negative groove density"
        return dy

    def _get_groove(self, coord):
        poly = 0.
        for ic, coeff in enumerate(self.coeffs):
            poly += coeff * coord**(ic+1)
        return self.rho0 * poly

    def assign_auto_material_kind(self, material):
        material.kind = 'mirror'  # to be used with wave propagation

    def local_pre(self, x, y):
        if self.gratingDensity is not None:
            y0ind = np.searchsorted(self.ticks[:-1], y) - 1
            y0 = self.ticks[y0ind]
            y1 = self.ticks[y0ind+1]
            yL = y - y0
        else:
            y0 = (y // self.rho_1) * self.rho_1
            y1 = y0 + self.rho_1
            yL = y % self.rho_1
            y0ind = 0
        yC = (y1-y0) / (1 + self.tanAntiblaze/self.tanBlaze)
        return y0ind, y0, y1, yC, yL

    def local_z(self, x, y):
        y0ind, y0, y1, yC, yL = self.local_pre(x, y)
        z = np.where(yL > yC, -(y1-y) * self.tanBlaze, -yL * self.tanAntiblaze)
        if self.gratingDensity is not None:
            z[(y0ind < 1) | (y0ind > len(self.ticks)-2)] = 0
        return z

    def local_n(self, x, y):
        y0ind, y0, y1, yC, yL = self.local_pre(x, y)
        n = [np.zeros_like(x),
             np.where(yL > yC, -self.sinBlaze, self.sinAntiblaze),
             np.where(yL > yC, self.cosBlaze, self.cosAntiblaze)]
        if self.gratingDensity is not None:
            n[1][(y0ind < 1) | (y0ind > len(self.ticks)-2)] = 0.
            n[2][(y0ind < 1) | (y0ind > len(self.ticks)-2)] = 1.
        return n

    def find_intersection(self, local_f, t1, t2, x, y, z, a, b, c,
                          invertNormal, derivOrder=0):
        b_c = b / c
        if self.gratingDensity is not None:
            y0ind = np.searchsorted(self.ticks[:-1], y - b_c*z) - 1
            y0 = self.ticks[y0ind]
            y1 = self.ticks[y0ind+1]
        else:
            n = np.floor((y - b_c*z) / self.rho_1)
            y0 = self.rho_1 * n
            y1 = y0 + self.rho_1

        if self.antiblaze == np.pi/2:
            zabl = (y0-y) / b_c + z
        else:
            zabl = -self.tanAntiblaze * (y - b_c*z - y0) /\
                (1 + self.tanAntiblaze*b_c)
        if self.blaze == np.pi/2:
            zbl = (y1-y) / b_c + z
        else:
            zbl = self.tanBlaze * (y - b_c*z - y1) / (1 - self.tanBlaze*b_c)
        if ((zabl > 0) & (zbl > 0)).any():
            raise
        zabl[zabl > 0] = zbl[zabl > 0] - 1
        zbl[zbl > 0] = zabl[zbl > 0] - 1
        z2 = np.fmax(zabl, zbl)
        z2 = zbl
        y2 = b_c * (z2 - z) + y
        t2 = (y2 - y) / b
        x2 = x + t2 * a
        return t2, x2, y2, z2

    def get_grating_area_fraction(self):
        """This method is used in wave propagation for the calculation of the
        illuminated surface area. It returns the fraction of the longitudinal
        (along *y*) dimension that is illuminated.
        """
        tanPitch = np.tan(abs(self.pitch))
        y1 = self.rho_1 * self.tanBlaze / (self.tanBlaze + tanPitch)
        z1 = -y1 * tanPitch
        y2 = self.rho_1
        z2 = 0
        d = ((y2-y1)**2 + (z2-z1)**2)**0.5
        return d * self.rho0


class LaminarGrating(OE):
    """
    Implements a grating of rectangular profile.

    """

    def __init__(self, *args, **kwargs):
        """
        *rho*: float
            Lines density in inverse mm.

        *aspect*: float
            Top-to-period ratio of the groove.

        *depth*: float
            Depth of the groove in mm.


        """
        kwargs = self.__pop_kwargs(**kwargs)
        OE.__init__(self, *args, **kwargs)
        self.rho_1 = 1. / self.rho  # Period of the grating in [mm]
        self.illuminatedGroove = 0

    def __pop_kwargs(self, **kwargs):
        self.rho = kwargs.pop('rho')
        self.aspect = kwargs.pop('aspect', 0.5)
        self.depth = kwargs.pop('depth', 1e-3)
        return kwargs

    def assign_auto_material_kind(self, material):
        material.kind = 'mirror'  # to be used with wave propagation

    def local_z(self, x, y):
        yL = y % self.rho_1
        z = np.array(np.zeros_like(y))
        groove = self.rho_1 * (1.-self.aspect)
        rindex = (yL < groove)
        z[rindex] = -self.depth
        return z

    def local_n(self, x, y):
        yL = y % self.rho_1
        groove = self.rho_1 * (1.-self.aspect)
        norm_x = np.zeros_like(y)
        norm_y = np.zeros_like(y)
        norm_z = np.ones_like(y)
        rindex = (yL < raycing.zEps)
        norm_y[rindex] = 1
        norm_z[rindex] = 0
        rindex = (np.abs(yL - groove) < raycing.zEps)
        norm_y[rindex] = -1
        norm_z[rindex] = 0
        return [norm_x, norm_y, norm_z]

    def find_intersection(self, local_f, t1, t2, x, y, z, a, b, c,
                          invertNormal, derivOrder=0):
        # t0 = time.time()
        b_c = b / c
        a_c = a / c
        x2 = np.array(np.zeros_like(y))
        y2 = np.array(np.zeros_like(y))
        z2 = np.array(np.zeros_like(y))
        dy = np.array(np.zeros_like(y))
        dyRel = np.array(np.zeros_like(y))
        y2 = y - z * b_c
        yL = y2 % self.rho_1
        groove = self.rho_1 * (1.-self.aspect)
        x2 = x + z * a_c

        gr = (yL < groove)
        dyRel[gr] = b_c[gr] * self.depth
        dy[gr] = yL[gr] - dyRel[gr]
        bottom = (dy > abs(dyRel)) & (dy < groove-abs(dyRel))

        if len(dy[bottom]) > 0:
            ilG = (np.max(dy[bottom]) - np.min(dy[bottom])) / self.rho_1
            if ilG > self.illuminatedGroove:
                self.illuminatedGroove = ilG

        z2[bottom] = -self.depth
        y2[bottom] += dy[bottom] - yL[bottom]
        x2[bottom] += a_c[bottom] * self.depth

        leftwall = (dy < abs(dyRel))
        # leftwall = (dy < 0)
        z2[leftwall] = (yL[leftwall] / b_c[leftwall])
        y2[leftwall] -= (yL[leftwall])
        x2[leftwall] += (z2[leftwall] * a_c[leftwall])

        rightwall = (dy > groove-abs(dyRel))
        # rightwall = (dy > groove)
        y2[rightwall] += (groove - yL[rightwall])
        z2[rightwall] = (groove - yL[rightwall]) / b_c[rightwall]
        x2[rightwall] += (z2[rightwall] * a_c[rightwall])
        t2 = np.sqrt((x-x2)**2+(y-y2)**2+(z-z2)**2)
        # print "find intersection for", len(y), "rays takes", time.time()-t0
        return t2, x2, y2, z2

    def get_grating_area_fraction(self):
        """
        This method is used in wave propagation for the calculation of the
        illuminated surface area. It returns the fraction of the longitudinal
        (along *y*) dimension that is illuminated.
        """
        return self.aspect + self.illuminatedGroove


class VLSLaminarGrating(OE):
    """
    Implements a grating of rectangular profile with variable period.

    """

    def __init__(self, *args, **kwargs):
        r"""
        *aspect*: float
            Top-to-period ratio of the groove.

        *depth*: float
            Depth of the groove in mm.

        For the VLS density, use *gratingDensity* of the parental class
        :class:`OE` with the 1st argument 'y' (i.e. along y-axis).

        """
        kwargs = self.__pop_kwargs(**kwargs)
        OE.__init__(self, *args, **kwargs)
        if self.gratingDensity is not None:
            self.rho0 = self.gratingDensity[1]
            self.coeffs = self.gratingDensity[2:]
        self.ticks = []
        p0 = self.limOptY[0]
        while p0 < self.limOptY[1]:
            self.ticks.append(p0)
            p0 += self._get_period(p0)
        self.ticks = np.array(self.ticks)
        self.illuminatedGroove = 0
        self.rho_1 = 1. / self.rho0

    def _get_period(self, coord):
        poly = 0.
        for ic, coeff in enumerate(self.coeffs):
            poly += (ic+1) * coeff * coord**ic
        dy = 1. / self.rho0 / poly
        if type(dy) == float:
            assert dy > 0, "wrong coefficients: negative groove density"
        return dy

    def __pop_kwargs(self, **kwargs):
        self.rho0 = kwargs.pop('rho', None)
        self.aspect = kwargs.pop('aspect', 0.5)
        self.coeffs = kwargs.pop('coeffs', [1, 0, 0])
        self.depth = kwargs.pop('depth', 1e-3)  # 1 micron depth
        return kwargs

    def assign_auto_material_kind(self, material):
        material.kind = 'mirror'  # to be used with wave propagation

    def local_z(self, x, y):
        z = np.zeros_like(y)
        y0ind = np.searchsorted(self.ticks[:-1], y)
        periods = self.ticks[list(y0ind)] - self.ticks[list(y0ind - 1)]
        groove_index = np.where(y - self.ticks[list(y0ind - 1)] < periods *
                                (1. - self.aspect))
        z[groove_index] = -self.depth
        return z

    def local_n(self, x, y):
        y0ind = np.searchsorted(self.ticks[:-1], y)
        periods = self.ticks[list(y0ind)] - self.ticks[list(y0ind - 1)]
        yL = y - self.ticks[list(y0ind - 1)]
        groove = periods * (1. - self.aspect)
        norm_x = np.zeros_like(y)
        norm_y = np.zeros_like(y)
        norm_z = np.ones_like(y)
        rindex = (yL < raycing.zEps)
        norm_y[rindex] = 1
        norm_z[rindex] = 0
        rindex = (np.abs(yL - groove) < raycing.zEps)
        norm_y[rindex] = -1
        norm_z[rindex] = 0
        return [norm_x, norm_y, norm_z]

    def find_intersection(self, local_f, t1, t2, x, y, z, a, b, c,
                          invertNormal, derivOrder=0):
        b_c = b / c
        a_c = a / c
        x2 = np.array(np.zeros_like(y))
        y2 = np.array(np.zeros_like(y))
        z2 = np.array(np.zeros_like(y))
        dy = np.array(np.zeros_like(y))
        dyRel = np.array(np.zeros_like(y))
        y2 = y - z * b_c
        y0ind = np.searchsorted(self.ticks[:-1], y2)
        periods = self.ticks[list(y0ind)] - self.ticks[list(y0ind - 1)]
        yL = y2 - self.ticks[list(y0ind - 1)]
        groove = periods * (1. - self.aspect)
        x2 = x + z * a_c

        gr = (yL < groove)
        dyRel[gr] = b_c[gr] * self.depth
        dy[gr] = yL[gr] - dyRel[gr]
        bottom = (dy > abs(dyRel)) & (dy < groove-abs(dyRel))

        if len(dy[bottom]) > 0:
            ilG = np.max(dy[bottom] / periods[bottom]) -\
                np.min(dy[bottom] / periods[bottom])

            if ilG > self.illuminatedGroove:
                self.illuminatedGroove = ilG
            print("ilG", self.illuminatedGroove)
        # bottom = (dy>0) & (dy<groove)
        z2[bottom] = -self.depth
        y2[bottom] += dy[bottom] - yL[bottom]
        x2[bottom] += a_c[bottom] * self.depth

        leftwall = (dy < abs(dyRel))
        # leftwall = (dy < 0)
        z2[leftwall] = (yL[leftwall] / b_c[leftwall])
        y2[leftwall] -= (yL[leftwall])
        x2[leftwall] += (z2[leftwall] * a_c[leftwall])

        rightwall = (dy > groove-abs(dyRel))
        # rightwall = (dy > groove)
        y2[rightwall] += (groove[rightwall] - yL[rightwall])
        z2[rightwall] = (groove[rightwall] - yL[rightwall]) / b_c[rightwall]
        x2[rightwall] += (z2[rightwall] * a_c[rightwall])
        t2 = np.sqrt((x-x2)**2+(y-y2)**2+(z-z2)**2)
        # print "find intersection for", len(y), "rays takes", time.time()-t0
        return t2, x2, y2, z2

    def get_grating_area_fraction(self):
        """
        This method is used in wave propagation for the calculation of the
        illuminated surface area. It returns the fraction of the longitudinal
        (along *y*) dimension that is illuminated.
        """
        return self.aspect + self.illuminatedGroove


VLSGrating = VLSLaminarGrating<|MERGE_RESOLUTION|>--- conflicted
+++ resolved
@@ -93,15 +93,9 @@
 __all__ = ('OE', 'DicedOE', 'JohannCylinder', 'JohanssonCylinder',
            'JohannToroid', 'JohanssonToroid', 'GeneralBraggToroid',
            'DicedJohannToroid', 'DicedJohanssonToroid', 'LauePlate',
-<<<<<<< HEAD
            'BentLaueCylinder', 'BentLaue2D', 'GroundBentLaueCylinder',
            'BentLaueSphere', 'BentFlatMirror', 'ToroidMirror',
            'EllipticalMirrorParam', 'ParabolicalMirrorParam',
-=======
-           'BentLaueCylinder', 'GroundBentLaueCylinder', 'BentLaueSphere',
-           'BentFlatMirror', 'ToroidMirror',
-           'EllipticalMirrorParam', 'ParabolicalMirrorParam', 'ConicalMirror',
->>>>>>> 099b34c8
            'DCM', 'DCMwithSagittalFocusing', 'Plate',
            'ParaboloidFlatLens', 'ParabolicCylinderFlatLens',
            'DoubleParaboloidLens', 'DoubleParabolicCylinderLens',
